swagger: '2.0'
info:
  version: 0.4.0
  title: 'Respa'
  description: 'Resource reservation system for City of Helsinki'
host: api.hel.fi
basePath: /respa/v1
tags:
  - name: resource
    description: Look for available resources
  - name: reservation
    description: Make or change your reservations
  - name: unit
    description: Places where resources are located
  - name: equipment
    description: Equipment available for use in the resources
  - name: filter
    description: Properties you can use in filtering resources
  - name: search
    description: Typeahead suggestions for objects
produces:
  - application/json
consumes:
  - application/json
paths:
  /search/:
    get:
      tags:
        - search
      description:
        Get typeahead suggestions for objects based on an arbitrary user input (the `input` query parameter).

        Currently supported are "resource" and "unit".
      parameters:
        - name: input
          in: query
          description: Query search parameter
          required: true
          type: string
        - name: full
          in: query
          description: Return all properties with the objects
          required: false
          type: boolean
        - name: types
          in: query
          description: Return only objects of the specified types
          required: false
          type: string
      responses:
        '200':
          description: Successful response
          schema:
            type: object
            properties:
              resource:
                type: array
                items:
                  $ref: '#/definitions/resource'
              unit:
                type: array
                items:
                  $ref: '#/definitions/unit'

  /unit/:
    get:
      tags:
        - unit
      description:
        The unit endpoint returns City of Helsinki units (libraries, youth centers etc.) listed in the reservation system.

        Returns 20 units per page. The optional parameter **page** allows specifying page number. **page_size** allows specifying more than 20 units per page.
      parameters:
        - name: resource_group
          in: query
          required: false
          type: string
          description: Only return units whose resources belong to the speficied resource group(s). Accepts multiple comma-separated values.
        - name: page
          in: query
          description: Result page number
          required: false
          type: integer
        - name: page_size
          in: query
          description: Number of units per page
          required: false
          type: integer
        - name: unit_has_resource
          in: query
          description: Only return units that either have or do not have related resources, based on the boolean value given.
          type: boolean
      responses:
        '200':
          description: Successful response
          schema:
            type: object
            properties:
              count:
                type: integer
                description: 'The total number of results'
              next:
                type: string
                description: 'URL for the next page'
              prev:
                type: string
                description: 'URL for the previous page'
              results:
                type: array
                items:
                  $ref: '#/definitions/unit'
  /unit/{id}/:
    get:
      tags:
        - unit
      description:
        The unit endpoint returns City of Helsinki units (libraries, youth centers etc.) listed in the reservation system.
      parameters:
        - name: id
          in: path
          type: string
          description: Unique identifier for the City of Helsinki unit in the City of Helsinki service registry.
          required: true
      responses:
        '200':
          description: Successful response
          schema:
            $ref: '#/definitions/unit'
  /purpose/:
    get:
      tags:
        - filter
      description: |
        The purpose endpoint returns the possible resource usage purposes registered in the system.

        Returns 50 purposes per page. The optional parameter **page** allows specifying page number. **page_size** allows specifying more than 50 purposes per page.
      parameters:
        - name: page
          in: query
          description: Result page number
          required: false
          type: integer
        - name: page_size
          in: query
          description: Number of purposes per page
          required: false
          type: integer
      responses:
        '200':
          description: Successful response
          schema:
            type: object
            properties:
              count:
                type: integer
                description: 'The total number of results'
              next:
                type: string
                description: 'URL for the next page'
              prev:
                type: string
                description: 'URL for the previous page'
              results:
                type: array
                items:
                  $ref: '#/definitions/purpose'
  /purpose/{id}/:
    get:
      tags:
        - filter
      description:
        The purpose endpoint returns the possible resource usage purposes registered in the system.
      parameters:
        - name: id
          in: path
          type: string
          description: Unique identifier of the usage purpose.
          required: true
      responses:
        '200':
          description: Successful response
          schema:
            $ref: '#/definitions/purpose'
  /type/:
    get:
      tags:
        - filter
      description: |
        The type endpoint returns the possible resource types registered in the system.

        Returns 20 types per page. The optional parameter **page** allows specifying page number. **page_size** allows specifying more than 20 units per page.
      parameters:
        - name: resource_group
          in: query
          required: false
          type: string
          description: Only return types for which there are resources that belong to the speficied resource group(s). Accepts multiple comma-separated values.
        - name: page
          in: query
          description: Result page number
          required: false
          type: integer
        - name: page_size
          in: query
          description: Number of types per page
          required: false
          type: integer
      responses:
        '200':
          description: Successful response
          schema:
            type: object
            properties:
              count:
                type: integer
                description: 'The total number of results'
              next:
                type: string
                description: 'URL for the next page'
              prev:
                type: string
                description: 'URL for the previous page'
              results:
                type: array
                items:
                  $ref: '#/definitions/type'
  /type/{id}/:
    get:
      tags:
        - filter
      description:
        The type endpoint returns the possible resource types registered in the system.
      parameters:
        - name: id
          in: path
          type: string
          description: Unique identifier of the resource type.
          required: true
      responses:
        '200':
          description: Successful response
          schema:
            $ref: '#/definitions/type'
  /equipment/:
    get:
      tags:
        - equipment
      description:
        The equipment endpoint returns the pieces of equipment of the resources.

        Returns 20 pieces of equipment per page. The optional parameter **page** allows specifying page number. **page_size** allows specifying more than 20 pieces of equipment per page.
      parameters:
        - name: resource_group
          in: query
          required: false
          type: string
          description: Only return pieces of equipment that belong to the speficied resource group(s). Accepts multiple comma-separated values.
        - name: page
          in: query
          description: Result page number
          required: false
          type: integer
        - name: page_size
          in: query
          description: Number of pieces of equipment per page
          required: false
          type: integer
      responses:
        '200':
          description: Successful response
          schema:
            type: object
            properties:
              count:
                type: integer
                description: 'The total number of results'
              next:
                type: string
                description: 'URL for the next page'
              prev:
                type: string
                description: 'URL for the previous page'
              results:
                type: array
                items:
                  $ref: '#/definitions/equipment'
  /equipment/{id}/:
    get:
      tags:
        - equipment
      description:
        The equipment endpoint returns the pieces of equipment of the resources.
      parameters:
        - name: id
          in: path
          type: string
          description: Unique identifier for the piece of equipment.
          required: true
      responses:
        '200':
          description: Successful response
          schema:
            $ref: '#/definitions/equipment'
  /equipmentcategory/:
    get:
      tags:
        - equipment
      description:
        The equipment category endpoint returns the possible categories for the pieces of equipment.

        Returns 20 equipment categories per page. The optional parameter **page** allows specifying page number. **page_size** allows specifying more than 20 equipment categories per page.
      parameters:
        - name: page
          in: query
          description: Result page number
          required: false
          type: integer
        - name: page_size
          in: query
          description: Number of equipment categories per page
          required: false
          type: integer
      responses:
        '200':
          description: Successful response
          schema:
            type: object
            properties:
              count:
                type: integer
                description: 'The total number of results'
              next:
                type: string
                description: 'URL for the next page'
              prev:
                type: string
                description: 'URL for the previous page'
              results:
                type: array
                items:
                  $ref: '#/definitions/equipmentcategory'
  /equipmentcategory/{id}/:
    get:
      tags:
        - equipment
      description:
        The equipment category endpoint returns the possible categories for the pieces of equipment.
      parameters:
        - name: id
          in: path
          type: string
          description: Unique identifier for the City of Helsinki equipment category in the City of Helsinki service registry.
          required: true
      responses:
        '200':
          description: Successful response
          schema:
            $ref: '#/definitions/equipmentcategory'
  /resource/:
    get:
      tags:
        - resource
      description: |
        The resource endpoint returns resources (meeting rooms, workstations, reservable spaces etc.) listed in the reservation system.

        The endpoint allows queries based on resource purpose, type, name and availability. Availability can be specified for a desired duration in a desired time interval. This allows fetching only the resources that match a particular need at a particular time.

        Returns 20 resources per page. The optional parameter **page** allows specifying page number. **page_size** allows specifying more than 20 units per page.
      parameters:
        - name: purpose
          in: query
          description: Only return resources that have the specified purpose(s)
          required: false
          type: string
        - name: type
          in: query
          description: Only return resources of the specified type(s). Accepts multiple comma-separated values.
          required: false
          type: string
        - name: search
          in: query
          description: Only return resources matching the specified string
          required: false
          type: string
        - name: start
          in: query
          description: Use together with `end`. Only return resources that are free within the specified interval.
          required: false
          type: string
          format: date-time
        - name: end
          in: query
          description: Use together with `start`. Only return resources that are free within the specified interval.
          required: false
          type: string
          format: date-time
        - name: duration
          in: query
          description: Use together with `start` and `end`. Only return resources that are free for a consecutive period of `duration` minutes within the specified interval.
          required: false
          type: number
        - name: during_closing
          in: query
          description: Use together with `start` and `end`. Include resources that are free but closed within the specified interval.
          required: false
          type: boolean
        - name: people
          in: query
          description: Only return resources with greater or equal capacity
          required: false
          type: number
        - name: equipment
          in: query
          required: false
          type: string
          description: Only return resources that contain the specified piece(s) of equipment. Accepts multiple comma-separated values.
        - name: resource_group
          in: query
          required: false
          type: string
          description: Only return resources that belong to the speficied resource group(s). Accepts multiple comma-separated values.
        - name: unit
          in: query
          required: false
          type: string
          description: Only return resources that belong to the specified unit.
        - name: need_manual_confirmation
          in: query
          required: false
          type: boolean
          description: Only return resources that need or do not need manual confirmation, based on the boolean value.
        - name: is_favorite
          in: query
          required: false
          type: boolean
          description: Only return resources that are or are not favorited by authenticated user, based on the boolean value.
        - name: available_between
          in: query
          required: false
          type: string
          description: Only return resources that are open and free on the given datetime range. Expects two comma-separated datetimes as start and end time. Accepts also a third comma-separated value (period length in minutes), which can be used to determine a minimum free slot length that must exists in the main time range.
        - name: page
          in: query
          description: Result page number
          required: false
          type: integer
        - name: page_size
          in: query
          description: Number of resources per page
          required: false
          type: integer
        - name: lat
          in: query
          required: false
          type: number
          description: Use together with `lon` and `distance`. Specifies latitude to return only resources that are within the given `distance`.
        - name: lon
          in: query
          required: false
          type: number
          description: Use together with `lat` and `distance`. Specifies longitude to return only resources that are within the given `distance`.
        - name: distance
          in: query
          required: false
          type: number
          description: Use together with `lat` and `long`. Returns only resources that are within the given `distance` of the point which is calculated from `lat` and `lon`.
<<<<<<< HEAD
        - name: free_of_charge
          in: query
          required: false
          type: boolean
          description: If given boolean is `true`, returns only resources that have their `min_price_per_hour` value of `0` or `None`. If given boolean is `false`, returns resources that have their `min_price_per_hour` greater than 0.  
=======
        - name: municipality
          in: query
          description: Only return resources that belong to units that are located in the given municipality.
          required: false
          type: string
>>>>>>> 816cf2b5
      responses:
        '200':
          description: Successful response
          schema:
            type: object
            properties:
              count:
                type: integer
                description: 'The total number of results'
              next:
                type: string
                description: 'URL for the next page'
              prev:
                type: string
                description: 'URL for the previous page'
              results:
                type: array
                items:
                  $ref: '#/definitions/resource'
  /resource/{id}/:
    get:
      tags:
        - resource
      description:
        The resource endpoint returns resources (meeting rooms, workstations, reservable spaces etc.) listed in the reservation system.
      parameters:
        - name: id
          in: path
          type: string
          description: Unique identifier for the resource in the reservation system.
          required: true
        - name: start
          in: query
          description: Use together with `end`. Specifies starting time for reporting opening hours, availability and reservations.
          required: false
          type: string
          format: date-time
        - name: end
          in: query
          description: Use together with `start`. Specifies ending time for reporting opening hours, availability and reservations.
          type: string
          format: date-time
        - name: duration
          in: query
          description: Use together with `start` and `end`. Specifies minimum free period duration for resource availability.
          required: false
          type: number
      responses:
        '200':
          description: Successful response
          schema:
            $ref: '#/definitions/resource'
  /reservation/:
    get:
      tags:
        - reservation
      description: |
        The reservation endpoint returns reservations listed in the reservation system.

        Returns 20 reservations per page. The optional parameter **page** allows specifying page number. **page_size** allows specifying more than 20 units per page.
      parameters:
        - name: page
          in: query
          description: Result page number
          required: false
          type: integer
        - name: page_size
          in: query
          description: Number of reservations per page
          required: false
          type: integer
        - name: resource
          in: query
          description: Resource id, for filtering reservations by resource
          required: false
          type: string
        - name: all
          in: query
          description: Display also past reservations. Default to false.
          required: false
          type: boolean
        - name: need_manual_confirmation
          in: query
          description: Filter reservations based on their need of a manual confirmation from unit personnel.
          required: false
          type: boolean
        - name: state
          in: query
          description: 'Display only reservation(s) in given state(s). Possible values: cancelled, confirmed, denied and requested.'
          required: false
          type: string
        - name: can_approve
          in: query
          description: Display reservations that the request user has the right to approve.
          required: false
          type: boolean
        - name: resource_group
          in: query
          required: false
          type: string
          description: Only return reservations for resources that belong to the speficied resource group(s). Accepts multiple comma-separated values.
        - name: event_subject
          in: query
          required: false
          type: string
          description: Only return reservations that has given parameter in the event subject.
        - name: host_name
          in: query
          required: false
          type: string
          description: Only return reservations that has given parameter in the host name field.
        - name: reserver_name
          in: query
          required: false
          type: string
          description: Only return reservations that has given parameter in the reserver name field.
        - name: resource_name
          in: query
          required: false
          type: string
          description: Only return reservations that has given parameter in the resource name field.
        - name: unit
          in: query
          required: false
          type: string
          description: Only return reservations for resources that belong to the specified unit.
      responses:
        '200':
          description: Successful response
          schema:
            type: object
            properties:
              count:
                type: integer
                description: 'The total number of results'
              next:
                type: string
                description: 'URL for the next page'
              prev:
                type: string
                description: 'URL for the previous page'
              results:
                type: array
                items:
                  $ref: '#/definitions/reservation'
    post:
      tags:
        - reservation
      description:
        The reservation endpoint accepts reservations.
      parameters:
        - name: reservation
          in: body
          description: The reservation you wish to make
          schema:
            $ref: '#/definitions/reservation'
          required: true
      responses:
        '201':
          description: Reservation created
          schema:
            $ref: '#/definitions/reservation'
        '400':
          description: Bad request
          schema:
            type: object
            properties:
              non_field_errors:
                type: string
                description: 'The reason the reservation was not accepted'

  /reservation/{id}/:
    get:
      tags:
        - reservation
      description:
        The reservation endpoint returns reservations listed in the reservation system.
      parameters:
        - name: id
          in: path
          type: string
          description: Unique identifier of the reservation in the reservation system.
          required: true
      responses:
        '200':
          description: Successful response
          schema:
            $ref: '#/definitions/reservation'
    put:
      tags:
        - reservation
      description:
        The reservation endpoint allows editing existing reservations.
      parameters:
        - name: id
          in: path
          type: string
          description: Unique identifier of the reservation in the reservation system.
          required: true
        - name: reservation
          in: body
          description: The reservation data you wish to edit
          schema:
            $ref: '#/definitions/reservation'
          required: true
      responses:
        '200':
          description: Successful response
          schema:
            $ref: '#/definitions/reservation'
        '400':
          description: Bad request
          schema:
            type: object
            properties:
              non_field_errors:
                type: string
                description: 'The reason the change was not accepted'
    delete:
      tags:
        - reservation
      description:
        The reservation endpoint allows deleting existing reservations.
      parameters:
        - name: id
          in: path
          type: string
          description: Unique identifier of the reservation in the reservation system.
          required: true
      responses:
        '204':
          description: Reservation deleted

definitions:
  unit:
    type: object
    properties:
      id:
        type: string
        description: 'Unique identifier for the City of Helsinki unit in the City of Helsinki service registry.'
      opening_hours_today:
        type: object
        description: ''
      created_at:
        type: string
        description: ''
      modified_at:
        type: string
        description: ''
      name:
        type: object
        properties:
          sv:
            type: string
            description: 'Swedish name for the unit'
          fi:
            type: string
            description: 'Finnish name for the unit'
          en:
            type: string
            description: 'English name for the unit'
      description:
        type: string
        description: ''
      time_zone:
        type: string
        description: 'tz database name of the time zone used at the unit'
      street_address:
        type: object
        properties:
          sv:
            type: string
            description: 'Swedish address for the unit'
          fi:
            type: string
            description: 'Finnish address for the unit'
          en:
            type: string
            description: 'English address for the unit'
      address_zip:
        type: string
        description: 'Zip code for the street address'
      phone:
        type: string
        description: 'Phone number'
      email:
        type: string
        description: 'Contact email address'
      www_url:
        type: object
        properties:
          sv:
            type: string
            description: 'Swedish WWW URL for the unit'
          fi:
            type: string
            description: 'Finnish WWW URL for the unit'
          en:
            type: string
            description: 'English WWW URL for the unit'
      address_postal_full:
        type: string
        description: ''
      picture_url:
        type: string
        description: 'URL of unit picture'
      picture_caption:
        type: string
        description: ''
      created_by:
        type: string
        description: ''
      modified_by:
        type: string
        description: ''
      location:
        $ref: '#/definitions/location'

  location:
    type: object
    properties:
      type:
        type: string
        description: 'GeoJSON object geometry type'
      coordinates:
        type: array
        description: 'GeoJSON object coordinates'
        items:
          type: number

  purpose:
    type: object
    properties:
      id:
        type: string
        description: 'Unique identifier of the usage purpose'
      parent:
        type: string
        description: 'The parent purpose of this purpose, or null, if this purpose is main purpose type'
      name:
        type: object
        properties:
          fi:
            type: string
            description: 'The purpose in Finnish'
          en:
            type: string
            description: 'The purpose in Finnish'

  type:
    type: object
    properties:
      id:
        type: string
        description: 'Unique identifier of the resource type'
      main_type:
        type: string
        description: 'The main category of this resource type'
      name:
        type: object
        properties:
          fi:
            type: string
            description: 'Resource type in Finnish'

  reservation:
    type: object
    properties:
      url:
        type: string
        description: 'URL of the reservation'
      resource:
        type: string
        description: 'Unique identifier of the reserved resource'
      user:
        type: string
        description: 'Unique identifier of the user who made the reservation'
      begin:
        type: string
        description: 'The starting time of the reservation in ISO 8601 format'
      end:
        type: string
        description: 'The ending time of the reservation in ISO 8601 format'
      is_own:
        type: boolean
        description: 'Is the reservation is made by the current user.'
        readOnly: true
      state:
        type: string
        description: 'The state the reservation is currently in.'
        enum: ['cancelled', 'confirmed', 'denied', 'requested']
      need_manual_confirmation:
        type: boolean
        description: 'Does the reservation require a confirmation from the unit personnel?'
        readOnly: true
      reserver_name:
        type: string
        description: 'Reserver name'
      reserver_phone_number:
        type: string
        description: 'Reserver phone number'
      reserver_address_street:
        type: string
        description: 'Reserver street address'
      reserver_address_zip:
        type: string
        description: 'Reserver address zip code'
      reserver_address_city:
        type: string
        description: 'Reserver address city'
      billing_address_street:
        type: string
        description: 'Billing street address'
      billing_address_zip:
        type: string
        description: 'Billing address zip code'
      billing_address_city:
        type: string
        description: 'Billing address city'
      company:
        type: string
        description: 'Reserver company'
      event_description:
        type: string
        description: 'Description of the event the reservation is for'
      business_id:
        type: string
        description: 'Business ID of the reserver company'
      number_of_participants:
        type: integer
        description: 'Number of participants in the reservation'
      reserver_email_address:
        type: string
        description: 'Reserver email address'

  resource:
    type: object
    properties:
      id:
        type: string
        description: 'Unique identifier of the resource in the reservation system'
      purposes:
        type: array
        description: 'Usage purposes for this resource'
        items:
          $ref: '#/definitions/purpose'
      type:
        $ref: '#/definitions/type'
      available_hours:
        type: array
        description: 'The intervals when the resource is not reserved during the queried period'
        items:
          type: object
      opening_hours:
        type: array
        description: 'The intervals when the resource is open during the queried period'
        items:
          type: object
      reservable:
        type: boolean
        description: 'Is it possible to create or modify reservations for this resource through the API. Even if this is false, reservations by other means (eg. phone call) might still be possible.'
      reservable_max_days_in_advance:
        type: integer
        minimum: 0
        description: 'Reservable max. days in advance, accepts null value'
      reservable_min_days_in_advance:
        type: integer
        minimum: 0
        description: 'Reservable min. days in advance, accepts null value'
      reservations:
        type: array
        description: 'The reservations made for the resource during the queried period'
        items:
          $ref: '#/definitions/reservation'
      created_at:
        type: string
      modified_at:
        type: string
      name:
        type: object
        properties:
          fi:
            type: string
            description: 'Resource name in Finnish'
      description:
        type: object
        properties:
          fi:
            type: string
            description: 'Resource description in Finnish'
      photo:
        type: string
        description: 'URL of resource picture'
      need_manual_confirmation:
        type: boolean
        description: 'Does making a reservation require confirmation from the unit personnel?'
      authentication:
        type: string
        description: 'The type of authentication required to reserve the resource'
      people_capacity:
        type: number
        description: 'The maximum number of people for the resource'
      area:
        type: number
        description: 'The floor area, in sq. m.'
      ground_plan:
        type: string
        description: 'URL of the floor plan'
      min_period:
        type: string
        description: 'The minimum duration of a reservation for the resource, in hh:mm:ss'
      max_period:
        type: string
        description: 'The maximum duration of a reservation for the resource, in hh:mm:ss'
      created_by:
        type: string
      modified_by:
        type: string
      unit:
        type: string
        description: 'Unique identifier for the City of Helsinki unit where the resource is located'
      location:
        $ref: '#/definitions/location'
      equipment:
        type: object
        description: 'The resource specific equipment instances'
        properties:
          id:
            type: string
            description: 'Unique identifier of the piece of equipment'
          name:
            type: object
            properties:
              fi:
                type: string
                description: 'Finnish name for the piece of equipment'
              en:
                type: string
                description: 'English name for the piece of equipment'
              sv:
                type: string
                description: 'Swedish name for the piece of equipment'
          description:
            type: string
            description: 'Description of the resource specific equipment instance'
          data:
            type: object
            additionalProperties:
              type: string
            description: 'Additional data related to the resource specific equipment instance'
      external_reservation_url:
        type: string
        format: uri
        description: URL to an external calendar for the resource.

  equipment:
    type: object
    properties:
      id:
        type: string
        description: 'Unique identifier of the piece of equipment'
      category:
        type: object
        description: 'The equipment category the piece of equipment belongs to'
        properties:
          id:
            type: string
            description: 'Unique identifier of the equipment category'
          name:
            type: object
            properties:
              fi:
                type: string
                description: 'Finnish name for the equipment category'
              en:
                type: string
                description: 'English name for the equipment category'
              sv:
                type: string
                description: 'Swedish name for the equipment category'
      name:
        type: object
        properties:
          fi:
            type: string
            description: 'Finnish name for the piece of equipment'
          en:
            type: string
            description: 'English name for the piece of equipment'
          sv:
            type: string
            description: 'Swedish name for the piece of equipment'
      aliases:
        type: array
        description: 'Aliases for the piece of equipment'
        items:
          type: object
          properties:
            name:
              type: string
              description: 'The name of the equipment alias'
            language:
              type: string
              description: 'The language of the equipment alias. "fi", "sv" or "en".'

  equipmentcategory:
    type: object
    properties:
      id:
        type: string
        description: 'Unique identifier of the equipment category'
      name:
        type: object
        properties:
          fi:
            type: string
            description: 'Finnish name for the equipment category'
          en:
            type: string
            description: 'English name for the equipment category'
          sv:
            type: string
            description: 'Swedish name for the equipment category'
      equipment:
        type: array
        description: 'The pieces of equipment that belong to the equipment category'
        items:
          type: object
          properties:
            id:
              type: string
              description: 'Unique identifier of the piece of equipment'
            name:
              type: object
              properties:
               fi:
                 type: string
                 description: 'Finnish name for the piece of equipment'
               en:
                 type: string
                 description: 'English name for the piece of equipment'
               sv:
                 type: string
                 description: 'Swedish name for the piece of equipment'<|MERGE_RESOLUTION|>--- conflicted
+++ resolved
@@ -464,19 +464,16 @@
           required: false
           type: number
           description: Use together with `lat` and `long`. Returns only resources that are within the given `distance` of the point which is calculated from `lat` and `lon`.
-<<<<<<< HEAD
         - name: free_of_charge
           in: query
           required: false
           type: boolean
           description: If given boolean is `true`, returns only resources that have their `min_price_per_hour` value of `0` or `None`. If given boolean is `false`, returns resources that have their `min_price_per_hour` greater than 0.  
-=======
         - name: municipality
           in: query
           description: Only return resources that belong to units that are located in the given municipality.
           required: false
           type: string
->>>>>>> 816cf2b5
       responses:
         '200':
           description: Successful response
