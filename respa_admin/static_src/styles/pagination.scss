<<<<<<< HEAD
.page-navigation {
    nav {
        $pager-size: 50px;
        display: flex;
        justify-content: center;

        ul li a {
            @include box-shadow(0 1px 3px rgba(0, 0, 0, 0.3));
            border-radius: $border-radius-small;
            border: $panel-default-border;
            font-size: $font-size-base;
            font-weight: bold;
            height: $pager-size;
            margin: 5px;
            padding: $padding-large-horizontal;
            width: $pager-size;
        }

        a.next, a.previous {
            transform: scale(0.7);
        }

        .active-page {
            background: $hel-coat;
            color: $white;
        }
=======
// TODO: Make this pagination reusable by getting rid of the .resources wrapper requirement

.resources {

  .page-navigation {

    nav {
      $pager-size: 50px;
      display: flex;
      justify-content: center;

      ul li a {
        @include box-shadow(0 1px 3px rgba(0, 0, 0, 0.3));
        border-radius: $border-radius-small;
        border: $panel-default-border;
        font-size: $font-size-base;
        font-weight: bold;
        height: $pager-size;
        margin: 5px;
        padding: $padding-large-horizontal;
        width: $pager-size;
      }

      a.next, a.previous {
        transform: scale(0.7);
      }

      .active-page {
        background: $hel-coat;
        color: $white;
      }
>>>>>>> 66fb65db
    }
  }
}<|MERGE_RESOLUTION|>--- conflicted
+++ resolved
@@ -1,63 +1,29 @@
-<<<<<<< HEAD
 .page-navigation {
-    nav {
-        $pager-size: 50px;
-        display: flex;
-        justify-content: center;
 
-        ul li a {
-            @include box-shadow(0 1px 3px rgba(0, 0, 0, 0.3));
-            border-radius: $border-radius-small;
-            border: $panel-default-border;
-            font-size: $font-size-base;
-            font-weight: bold;
-            height: $pager-size;
-            margin: 5px;
-            padding: $padding-large-horizontal;
-            width: $pager-size;
-        }
+  nav {
+    $pager-size: 50px;
+    display: flex;
+    justify-content: center;
 
-        a.next, a.previous {
-            transform: scale(0.7);
-        }
+    ul li a {
+      @include box-shadow(0 1px 3px rgba(0, 0, 0, 0.3));
+      border-radius: $border-radius-small;
+      border: $panel-default-border;
+      font-size: $font-size-base;
+      font-weight: bold;
+      height: $pager-size;
+      margin: 5px;
+      padding: $padding-large-horizontal;
+      width: $pager-size;
+    }
 
-        .active-page {
-            background: $hel-coat;
-            color: $white;
-        }
-=======
-// TODO: Make this pagination reusable by getting rid of the .resources wrapper requirement
+    a.next, a.previous {
+      transform: scale(0.7);
+    }
 
-.resources {
-
-  .page-navigation {
-
-    nav {
-      $pager-size: 50px;
-      display: flex;
-      justify-content: center;
-
-      ul li a {
-        @include box-shadow(0 1px 3px rgba(0, 0, 0, 0.3));
-        border-radius: $border-radius-small;
-        border: $panel-default-border;
-        font-size: $font-size-base;
-        font-weight: bold;
-        height: $pager-size;
-        margin: 5px;
-        padding: $padding-large-horizontal;
-        width: $pager-size;
-      }
-
-      a.next, a.previous {
-        transform: scale(0.7);
-      }
-
-      .active-page {
-        background: $hel-coat;
-        color: $white;
-      }
->>>>>>> 66fb65db
+    .active-page {
+      background: $hel-coat;
+      color: $white;
     }
   }
 }