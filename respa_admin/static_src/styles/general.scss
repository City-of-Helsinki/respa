// reuseable style

h1, h2, h3, h4, h5, h6 {
  margin: 0;
}

body {

  main {
    margin-top: 120px;
  }
}

span.glyphicon.icon-left {
  padding-right: $padding-xs-horizontal;
}

span.glyphicon.icon-right {
  padding-left: $padding-xs-horizontal;
}

@mixin shape($color, $size) {
  display: inline-block;
  width: $size;
  height: $size;
  border-radius: 50%;
  background: $color;
}

.shape-success {
  margin-right: 5px;
  @include shape($theme-success, 10px);
}

.shape-warning {
  margin-right: 5px;
  @include shape($theme-warning, 10px);
}

.shape-danger {
<<<<<<< HEAD
    margin-right: 5px;
    @include shape($theme-danger, 10px);
=======
  margin-right: 5px;
  @include shape($theme-danger, 10px);
>>>>>>> 66fb65db
}

.body {
  padding: 20px;
}

<<<<<<< HEAD
.glyphicon::before {
    font-weight: lighter;
=======
.rdio {
  position: relative;

  input[type="radio"] {
    opacity: 0;
  }

  label {
    padding-left: 10px;
    cursor: pointer;
    font-size: $font-size-small;
    margin-bottom: 7px;

    &:before {
      width: 20px;
      height: 20px;
      position: absolute;
      top: 1px;
      left: 0;
      content: '';
      display: inline-block;
      -moz-border-radius: 50px;
      -webkit-border-radius: 50px;
      border-radius: 50px;
      border: 2px solid black;
      background: #fff;
    }
  }

  input[type="radio"] {
    margin: 0px;

    &:disabled + label {
      color: #999;

      &:before {
        background-color: #fbc52d;
      }
    }

    &:checked + label::after {
      content: '';
      position: absolute;
      top: 5px;
      left: 4px;
      display: inline-block;
      font-size: 11px;
      width: 12px;
      height: 12px;
      background-color: #00ed95;
      -moz-border-radius: 50px;
      -webkit-border-radius: 50px;
      border-radius: 50px;
    }
  }
}

.rdio input[type="radio"]:checked + label:before {
  border-color: #003876;
}

.rdio input[type="radio"]:checked + label {

  &:before {
    border-color: #00ed95;
  }

  &::after {
    background-color: #00ed95;
  }
>>>>>>> 66fb65db
}<|MERGE_RESOLUTION|>--- conflicted
+++ resolved
@@ -38,92 +38,14 @@
 }
 
 .shape-danger {
-<<<<<<< HEAD
-    margin-right: 5px;
-    @include shape($theme-danger, 10px);
-=======
   margin-right: 5px;
   @include shape($theme-danger, 10px);
->>>>>>> 66fb65db
 }
 
 .body {
   padding: 20px;
 }
 
-<<<<<<< HEAD
 .glyphicon::before {
-    font-weight: lighter;
-=======
-.rdio {
-  position: relative;
-
-  input[type="radio"] {
-    opacity: 0;
-  }
-
-  label {
-    padding-left: 10px;
-    cursor: pointer;
-    font-size: $font-size-small;
-    margin-bottom: 7px;
-
-    &:before {
-      width: 20px;
-      height: 20px;
-      position: absolute;
-      top: 1px;
-      left: 0;
-      content: '';
-      display: inline-block;
-      -moz-border-radius: 50px;
-      -webkit-border-radius: 50px;
-      border-radius: 50px;
-      border: 2px solid black;
-      background: #fff;
-    }
-  }
-
-  input[type="radio"] {
-    margin: 0px;
-
-    &:disabled + label {
-      color: #999;
-
-      &:before {
-        background-color: #fbc52d;
-      }
-    }
-
-    &:checked + label::after {
-      content: '';
-      position: absolute;
-      top: 5px;
-      left: 4px;
-      display: inline-block;
-      font-size: 11px;
-      width: 12px;
-      height: 12px;
-      background-color: #00ed95;
-      -moz-border-radius: 50px;
-      -webkit-border-radius: 50px;
-      border-radius: 50px;
-    }
-  }
-}
-
-.rdio input[type="radio"]:checked + label:before {
-  border-color: #003876;
-}
-
-.rdio input[type="radio"]:checked + label {
-
-  &:before {
-    border-color: #00ed95;
-  }
-
-  &::after {
-    background-color: #00ed95;
-  }
->>>>>>> 66fb65db
+  font-weight: lighter;
 }