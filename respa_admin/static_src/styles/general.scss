--- conflicted
+++ resolved
@@ -18,7 +18,6 @@
   padding-left: $padding-xs-horizontal;
 }
 
-<<<<<<< HEAD
 @mixin shape($color, $size) {
     display: inline-block;
     width: $size;
@@ -73,33 +72,6 @@
         background-color: $btn-default-bg;
         padding-right: $padding-small-horizontal + 16px;
     }
-}
-=======
-@mixin shape($status) {
-  display: inline-block;
-  margin-right: 5px;
-  width: 10px;
-  height: 10px;
-  border-radius: 50%;
-  @if $status == success {
-    background: $theme-success;
-  } @else if $status == warning {
-    background: $theme-warning;
-  } @else {
-    background: $theme-danger;
-  }
-}
-
-.shape-success {
-  @include shape(success);
-}
-
-.shape-warning {
-  @include shape(warning);
-}
-
-.shape-danger {
-  @include shape(danger);
 }
 
 .body {
@@ -167,108 +139,4 @@
   &::after {
     background-color: #00ed95;
   }
-}
-
-.custom-checkbox {
-  margin: auto;
-
-  > [type="checkbox"], label {
-    /*margin-bottom:0px !important;*/
-    -webkit-touch-callout: none;
-    -webkit-user-select: none;
-    -khtml-user-select: none;
-    -moz-user-select: none;
-    -ms-user-select: none;
-    user-select: none;
-  }
-  > [type="checkbox"] {
-    &:not(:checked), &:checked {
-      position: absolute;
-      left: -9999px;
-    }
-    &:not(:checked) + label, &:checked + label {
-      position: relative;
-      padding-left: 22px;
-      cursor: pointer;
-    }
-    &:not(:checked) + label:before, &:checked + label:before {
-      content: '';
-      position: absolute;
-      left: 0;
-      top: 50%;
-      margin-top: -9px;
-      width: 20px;
-      height: 20px;
-      background: #00ed95;
-      border: #00ed95 solid 2px;
-    }
-    &:not(:checked) + label:after, &:checked + label:after {
-      font: normal normal normal 12px/1 'Glyphicons Halflings';
-      content: '\e013';
-      position: absolute;
-      top: 50%;
-      margin-top: -5px;
-      left: 4px;
-      color: $white;
-      xtransition: all .2s;
-    }
-    &:not(:checked) + label:after {
-      opacity: 0;
-      transform: scale(0);
-    }
-    &:checked + label:after {
-      opacity: 1;
-      transform: scale(0.7);
-    }
-    &:checked + label {
-      color: #00ed95;
-    }
-
-    &[data-indeterminate] + label:after {
-      content: '\2212';
-      left: 2px;
-      opacity: 1;
-      transform: scale(0.7);
-    }
-    &:not(:checked) + label:before {
-      background: $white;
-      border: black solid 2px;
-    }
-
-    &:disabled {
-      &:not(:checked) + label:before {
-        box-shadow: none;
-        background-color: #eeeeee;
-        border-color: #eeeeee;
-        cursor: not-allowed;
-        opacity: 1;
-        color: #dadada;
-      }
-      &:checked + label {
-        &:before {
-          box-shadow: none;
-          background-color: #eeeeee;
-          border-color: #eeeeee;
-          cursor: not-allowed;
-          opacity: 1;
-          color: #00c17a;
-        }
-        &:after {
-          color: #fbc52d;
-          cursor: not-allowed;
-        }
-      }
-      + label {
-        color: #aaa;
-        cursor: not-allowed;
-      }
-    }
-  }
-
-  .checkbox-desc {
-    font-size: $font-size-small * 0.9;
-    margin-left: 8px;
-  }
-
-}
->>>>>>> 9464c053
+}