const path = require('path');
const MiniCssExtractPlugin = require('mini-css-extract-plugin');
const CopyPlugin = require('copy-webpack-plugin');

const CssRule = {
  test: /\.(scss)$/,
  use: ['style-loader', 'css-loader', 'sass-loader'],
  include: path.resolve(__dirname, './views')
};

module.exports = {
  entry: {
    main: './static_src/styles/base.scss',
    styles: './static_src/js/styles.js',
    resourceForm: './static_src/js/resourceFormIndex.js',
<<<<<<< HEAD
    userForm: './static_src/js/userFormIndex.js',
=======
    unitForm: './static_src/js/unitFormIndex.js',
>>>>>>> b91599f3
    base: './static_src/js/baseIndex.js',
  },
  output: {
    filename: '[name]-bundle.js',
    path: path.resolve(__dirname, './static/respa_admin/'),
  },
  module: {
    // Add loader
    rules: [
      {
        test: /\.(scss)$/,
        use: [MiniCssExtractPlugin.loader, 'css-loader', 'sass-loader']
      },
      {
        test: /\.(woff(2)?|ttf|eot|svg)(\?v=\d+\.\d+\.\d+)?$/,
        use: [{
          loader: 'file-loader',
          options: {
            name: '[name].[ext]',
            outputPath: 'fonts/'
          }
        }]
      }
    ]
  },
  plugins: [
    new MiniCssExtractPlugin({
      filename: "[name].css",
      chunkFilename: "[id].css"
    }),
    new CopyPlugin([
      { from: './static_src/img/', to: './img/' }
    ])
  ],
  resolve: {
    alias: {
      // For some reason there are multiple jQuery versions, leading to datepicker events not working properly
      // added this to force all modules to use the same jQuery version
      'jquery': path.join(__dirname, 'node_modules/jquery/src/jquery')
    }
  }
};<|MERGE_RESOLUTION|>--- conflicted
+++ resolved
@@ -13,11 +13,8 @@
     main: './static_src/styles/base.scss',
     styles: './static_src/js/styles.js',
     resourceForm: './static_src/js/resourceFormIndex.js',
-<<<<<<< HEAD
     userForm: './static_src/js/userFormIndex.js',
-=======
     unitForm: './static_src/js/unitFormIndex.js',
->>>>>>> b91599f3
     base: './static_src/js/baseIndex.js',
   },
   output: {
