
from respa.settings import *

# Get whitenoise for serving static files
try:
    place = MIDDLEWARE.index('django.middleware.security.SecurityMiddleware')
except ValueError:
    place = 0

MIDDLEWARE.insert(place, 'whitenoise.middleware.WhiteNoiseMiddleware')

import environ

deploy_env = environ.Env(
    USE_X_FORWARDED_HOST = (bool, False),
    SECURE_PROXY = (bool, False),
<<<<<<< HEAD
    MEDIA_ROOT = (str, "/usr/src/app/www/media")
=======
    MEDIA_ROOT = (str, "/usr/src/app/www")
>>>>>>> 2e976375
)

USE_X_FORWARDED_HOST = deploy_env('USE_X_FORWARDED_HOST')

if deploy_env('SECURE_PROXY'):
    SECURE_PROXY_SSL_HEADER = ('HTTP_X_FORWARDED_PROTO', 'https')<|MERGE_RESOLUTION|>--- conflicted
+++ resolved
@@ -14,11 +14,7 @@
 deploy_env = environ.Env(
     USE_X_FORWARDED_HOST = (bool, False),
     SECURE_PROXY = (bool, False),
-<<<<<<< HEAD
-    MEDIA_ROOT = (str, "/usr/src/app/www/media")
-=======
     MEDIA_ROOT = (str, "/usr/src/app/www")
->>>>>>> 2e976375
 )
 
 USE_X_FORWARDED_HOST = deploy_env('USE_X_FORWARDED_HOST')
