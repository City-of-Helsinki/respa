--- conflicted
+++ resolved
@@ -201,16 +201,6 @@
                                              blank=True, null=True, validators=[MinValueValidator(Decimal('0.00'))])
     access_code_type = models.CharField(verbose_name=_('Access code type'), max_length=20, choices=ACCESS_CODE_TYPES,
                                         default=ACCESS_CODE_TYPE_NONE)
-<<<<<<< HEAD
-    reservable_days_in_advance = models.PositiveSmallIntegerField(verbose_name=_('Reservable days in advance'),
-                                                                  null=True, blank=True)
-    reservation_metadata_set = models.ForeignKey('resources.ReservationMetadataSet', null=True, blank=True,
-                                                 on_delete=models.SET_NULL)
-    external_reservation_url = models.URLField(
-        verbose_name=_('External reservation URL'),
-        help_text=_('A link to an external reservation system if this resource is managed elsewhere'),
-        null=True, blank=True)
-=======
     reservable_max_days_in_advance = models.PositiveSmallIntegerField(verbose_name=_('Reservable max. days in advance'),
                                                                       null=True, blank=True)
     reservable_min_days_in_advance = models.PositiveSmallIntegerField(verbose_name=_('Reservable min. days in advance'),
@@ -219,7 +209,10 @@
         'resources.ReservationMetadataSet', verbose_name=_('Reservation metadata set'),
         null=True, blank=True, on_delete=models.SET_NULL
     )
->>>>>>> be8adb05
+    external_reservation_url = models.URLField(
+        verbose_name=_('External reservation URL'),
+        help_text=_('A link to an external reservation system if this resource is managed elsewhere'),
+        null=True, blank=True)
 
     objects = ResourceQuerySet.as_manager()
 
