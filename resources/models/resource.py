--- conflicted
+++ resolved
@@ -595,43 +595,27 @@
         return users
 
     def can_make_reservations(self, user):
-        if self.is_manager(user):
-            return True
         return self.reservable or self._has_perm(user, 'can_make_reservations')
 
     def can_modify_reservations(self, user):
-        if self.is_manager(user):
-            return True
         return self._has_perm(user, 'can_modify_reservations')
 
     def can_comment_reservations(self, user):
         return self._has_perm(user, 'can_comment_reservations')
 
     def can_ignore_opening_hours(self, user):
-        if self.is_manager(user):
-            return True
         return self._has_perm(user, 'can_ignore_opening_hours')
 
     def can_view_reservation_extra_fields(self, user):
-        if self.is_manager(user):
-            return True
         return self._has_perm(user, 'can_view_reservation_extra_fields')
 
     def can_view_reservation_user(self, user):
         return self._has_perm(user, 'can_view_reservation_user')
 
     def can_access_reservation_comments(self, user):
-        if self.is_manager(user):
-            return True
         return self._has_perm(user, 'can_access_reservation_comments')
 
-<<<<<<< HEAD
-    def can_view_catering_orders(self, user):
-        if self.is_manager(user):
-            return True
-=======
     def can_view_reservation_catering_orders(self, user):
->>>>>>> 49d8bcdb
         return self._has_perm(user, 'can_view_reservation_catering_orders')
 
     def can_modify_reservation_catering_orders(self, user):
@@ -646,21 +630,10 @@
     def can_approve_reservations(self, user):
         return self._has_perm(user, 'can_approve_reservation', allow_admin=False)
 
-<<<<<<< HEAD
-    def can_view_access_codes(self, user):
-        if self.is_manager(user):
-            return True
-        return self._has_perm(user, 'can_view_reservation_access_code')
-
-    def can_bypass_payment(self, user):
-        if self.is_manager(user) or self.is_admin(user):
-            return True
-=======
     def can_view_reservation_access_code(self, user):
         return self._has_perm(user, 'can_view_reservation_access_code')
 
     def can_bypass_payment(self, user):
->>>>>>> 49d8bcdb
         return self._has_perm(user, 'can_bypass_payment')
 
     def is_access_code_enabled(self):
