# -*- coding: utf-8 -*-
import logging
import datetime
import pytz

from django.utils import timezone
import django.contrib.postgres.fields as pgfields
from django.conf import settings
from django.contrib.gis.db import models
from django.utils import translation
from django.utils.timezone import now
from django.utils.translation import ugettext_lazy as _
from django.core.exceptions import ValidationError
from django.db.models import Q
from psycopg2.extras import DateTimeTZRange

from notifications.models import NotificationTemplate, NotificationTemplateException, NotificationType
from resources.signals import (
    reservation_modified, reservation_confirmed, reservation_cancelled
)
from .base import ModifiableModel
from .resource import generate_access_code, validate_access_code
from .resource import Resource
from .utils import (
    get_dt, save_dt, is_valid_time_slot, humanize_duration, send_respa_mail,
    DEFAULT_LANG, localize_datetime, format_dt_range, build_reservations_ical_file
)

DEFAULT_TZ = pytz.timezone(settings.TIME_ZONE)

logger = logging.getLogger(__name__)

RESERVATION_EXTRA_FIELDS = ('reserver_name', 'reserver_phone_number', 'reserver_address_street', 'reserver_address_zip',
                            'reserver_address_city', 'billing_first_name', 'billing_last_name', 'billing_phone_number',
                            'billing_email_address', 'billing_address_street', 'billing_address_zip',
                            'billing_address_city', 'company', 'event_description', 'event_subject', 'reserver_id',
<<<<<<< HEAD
                            'number_of_participants', 'participants', 'reserver_email_address', 'host_name'
                            )
=======
                            'number_of_participants', 'participants', 'reserver_email_address', 'host_name',
                            'reservation_extra_questions')
>>>>>>> ef18e926


class ReservationQuerySet(models.QuerySet):
    def current(self):
        return self.exclude(state__in=(Reservation.CANCELLED, Reservation.DENIED))

    def active(self):
        return self.filter(end__gte=timezone.now()).current()

    def overlaps(self, begin, end):
        qs = Q(begin__lt=end) & Q(end__gt=begin)
        return self.filter(qs)

    def for_date(self, date):
        if isinstance(date, str):
            date = datetime.datetime.strptime(date, '%Y-%m-%d').date()
        else:
            assert isinstance(date, datetime.date)
        dt = datetime.datetime.combine(date, datetime.datetime.min.time())
        start_dt = DEFAULT_TZ.localize(dt)
        end_dt = start_dt + datetime.timedelta(days=1)
        return self.overlaps(start_dt, end_dt)

    def extra_fields_visible(self, user):
        # the following logic is also implemented in Reservation.are_extra_fields_visible()
        # so if this is changed that probably needs to be changed as well

        if not user.is_authenticated:
            return self.none()
        if user.is_superuser:
            return self

        allowed_resources = Resource.objects.with_perm('can_view_reservation_extra_fields', user)
        return self.filter(Q(user=user) | Q(resource__in=allowed_resources))

    def catering_orders_visible(self, user):
        if not user.is_authenticated:
            return self.none()
        if user.is_superuser:
            return self

        allowed_resources = Resource.objects.with_perm('can_view_reservation_catering_orders', user)
        return self.filter(Q(user=user) | Q(resource__in=allowed_resources))


class Reservation(ModifiableModel):
    CREATED = 'created'
    CANCELLED = 'cancelled'
    CONFIRMED = 'confirmed'
    DENIED = 'denied'
    REQUESTED = 'requested'
    WAITING_FOR_PAYMENT = 'waiting_for_payment'
    STATE_CHOICES = (
        (CREATED, _('created')),
        (CANCELLED, _('cancelled')),
        (CONFIRMED, _('confirmed')),
        (DENIED, _('denied')),
        (REQUESTED, _('requested')),
        (WAITING_FOR_PAYMENT, _('waiting for payment')),
    )

    resource = models.ForeignKey('Resource', verbose_name=_('Resource'), db_index=True, related_name='reservations',
                                 on_delete=models.PROTECT)
    begin = models.DateTimeField(verbose_name=_('Begin time'))
    end = models.DateTimeField(verbose_name=_('End time'))
    duration = pgfields.DateTimeRangeField(verbose_name=_('Length of reservation'), null=True,
                                           blank=True, db_index=True)
    comments = models.TextField(null=True, blank=True, verbose_name=_('Comments'))
    user = models.ForeignKey(settings.AUTH_USER_MODEL, verbose_name=_('User'), null=True,
                             blank=True, db_index=True, on_delete=models.PROTECT)
    state = models.CharField(max_length=32, choices=STATE_CHOICES, verbose_name=_('State'), default=CREATED)
    approver = models.ForeignKey(settings.AUTH_USER_MODEL, verbose_name=_('Approver'),
                                 related_name='approved_reservations', null=True, blank=True,
                                 on_delete=models.SET_NULL)
    staff_event = models.BooleanField(verbose_name=_('Is staff event'), default=False)

    # access-related fields
    access_code = models.CharField(verbose_name=_('Access code'), max_length=32, null=True, blank=True)

    # EXTRA FIELDS START HERE

    event_subject = models.CharField(max_length=200, verbose_name=_('Event subject'), blank=True)
    event_description = models.TextField(verbose_name=_('Event description'), blank=True)
    number_of_participants = models.PositiveSmallIntegerField(verbose_name=_('Number of participants'), blank=True,
                                                              null=True)
    participants = models.TextField(verbose_name=_('Participants'), blank=True)
    host_name = models.CharField(verbose_name=_('Host name'), max_length=100, blank=True)
    reservation_extra_questions = models.TextField(verbose_name=_('Reservation extra questions'), blank=True)

    reserver_name = models.CharField(verbose_name=_('Reserver name'), max_length=100, blank=True)
    reserver_id = models.CharField(verbose_name=_('Reserver ID (business or person)'), max_length=30, blank=True)
    reserver_email_address = models.EmailField(verbose_name=_('Reserver email address'), blank=True)
    reserver_phone_number = models.CharField(verbose_name=_('Reserver phone number'), max_length=30, blank=True)
    reserver_address_street = models.CharField(verbose_name=_('Reserver address street'), max_length=100, blank=True)
    reserver_address_zip = models.CharField(verbose_name=_('Reserver address zip'), max_length=30, blank=True)
    reserver_address_city = models.CharField(verbose_name=_('Reserver address city'), max_length=100, blank=True)
    company = models.CharField(verbose_name=_('Company'), max_length=100, blank=True)
    billing_first_name = models.CharField(verbose_name=_('Billing first name'), max_length=100, blank=True)
    billing_last_name = models.CharField(verbose_name=_('Billing last name'), max_length=100, blank=True)
    billing_email_address = models.EmailField(verbose_name=_('Billing email address'), blank=True)
    billing_phone_number = models.CharField(verbose_name=_('Billing phone number'), max_length=30, blank=True)
    billing_address_street = models.CharField(verbose_name=_('Billing address street'), max_length=100, blank=True)
    billing_address_zip = models.CharField(verbose_name=_('Billing address zip'), max_length=30, blank=True)
    billing_address_city = models.CharField(verbose_name=_('Billing address city'), max_length=100, blank=True)

    # If the reservation was imported from another system, you can store the original ID in the field below.
    origin_id = models.CharField(verbose_name=_('Original ID'), max_length=50, editable=False, null=True)

    objects = ReservationQuerySet.as_manager()

    class Meta:
        verbose_name = _("reservation")
        verbose_name_plural = _("reservations")
        ordering = ('id',)

    def _save_dt(self, attr, dt):
        """
        Any DateTime object is converted to UTC time zone aware DateTime
        before save

        If there is no time zone on the object, resource's time zone will
        be assumed through its unit's time zone
        """
        save_dt(self, attr, dt, self.resource.unit.time_zone)

    def _get_dt(self, attr, tz):
        return get_dt(self, attr, tz)

    @property
    def begin_tz(self):
        return self.begin

    @begin_tz.setter
    def begin_tz(self, dt):
        self._save_dt('begin', dt)

    def get_begin_tz(self, tz):
        return self._get_dt("begin", tz)

    @property
    def end_tz(self):
        return self.end

    @end_tz.setter
    def end_tz(self, dt):
        """
        Any DateTime object is converted to UTC time zone aware DateTime
        before save

        If there is no time zone on the object, resource's time zone will
        be assumed through its unit's time zone
        """
        self._save_dt('end', dt)

    def get_end_tz(self, tz):
        return self._get_dt("end", tz)

    def is_active(self):
        return self.end >= timezone.now() and self.state not in (Reservation.CANCELLED, Reservation.DENIED)

    def is_own(self, user):
        if not (user and user.is_authenticated):
            return False
        return user == self.user

    def need_manual_confirmation(self):
        return self.resource.need_manual_confirmation

    def are_extra_fields_visible(self, user):
        # the following logic is used also implemented in ReservationQuerySet
        # so if this is changed that probably needs to be changed as well

        if self.is_own(user):
            return True
        return self.resource.can_view_reservation_extra_fields(user)

    def can_view_access_code(self, user):
        if self.is_own(user):
            return True
        return self.resource.can_view_access_codes(user)

    def set_state(self, new_state, user):
        # Make sure it is a known state
        assert new_state in (
            Reservation.REQUESTED, Reservation.CONFIRMED, Reservation.DENIED,
            Reservation.CANCELLED, Reservation.WAITING_FOR_PAYMENT
        )

        old_state = self.state
        if new_state == old_state:
            if old_state == Reservation.CONFIRMED:
                reservation_modified.send(sender=self.__class__, instance=self,
                                          user=user)
            return

        if new_state == Reservation.CONFIRMED:
            self.approver = user
            reservation_confirmed.send(sender=self.__class__, instance=self,
                                       user=user)
        elif old_state == Reservation.CONFIRMED:
            self.approver = None

        user_is_staff = self.user is not None and self.user.is_staff

        # Notifications
        if new_state == Reservation.REQUESTED:
            self.send_reservation_requested_mail()
            self.send_reservation_requested_mail_to_officials()
        elif new_state == Reservation.CONFIRMED:
            if self.need_manual_confirmation():
                self.send_reservation_confirmed_mail()
            elif self.access_code:
                self.send_reservation_created_with_access_code_mail()
            else:
                if not user_is_staff:
                    # notifications are not sent from staff created reservations to avoid spam
                    self.send_reservation_created_mail()
        elif new_state == Reservation.DENIED:
            self.send_reservation_denied_mail()
        elif new_state == Reservation.CANCELLED:
            order = self.get_order()
            if order:
                if order.state == order.CANCELLED:
                    self.send_reservation_cancelled_mail()
            else:
                if user != self.user:
                    self.send_reservation_cancelled_mail()
            reservation_cancelled.send(sender=self.__class__, instance=self,
                                       user=user)

        self.state = new_state
        self.save()

    def can_modify(self, user):
        if not user:
            return False

        if self.state == Reservation.WAITING_FOR_PAYMENT:
            return False

        if self.get_order():
            return self.resource.can_modify_paid_reservations(user)

        # reservations that need manual confirmation and are confirmed cannot be
        # modified or cancelled without reservation approve permission
        cannot_approve = not self.resource.can_approve_reservations(user)
        if self.need_manual_confirmation() and self.state == Reservation.CONFIRMED and cannot_approve:
            return False

        return self.user == user or self.resource.can_modify_reservations(user)

    def can_add_comment(self, user):
        if self.is_own(user):
            return True
        return self.resource.can_access_reservation_comments(user)

    def can_view_field(self, user, field):
        if field not in RESERVATION_EXTRA_FIELDS:
            return True
        if self.is_own(user):
            return True
        return self.resource.can_view_reservation_extra_fields(user)

    def can_view_catering_orders(self, user):
        if self.is_own(user):
            return True
        return self.resource.can_view_catering_orders(user)

    def can_add_product_order(self, user):
        return self.is_own(user)

    def can_view_product_orders(self, user):
        if self.is_own(user):
            return True
        return self.resource.can_view_product_orders(user)

    def get_order(self):
        return getattr(self, 'order', None)

    def format_time(self):
        tz = self.resource.unit.get_tz()
        begin = self.begin.astimezone(tz)
        end = self.end.astimezone(tz)
        return format_dt_range(translation.get_language(), begin, end)

    def __str__(self):
        if self.state != Reservation.CONFIRMED:
            state_str = ' (%s)' % self.state
        else:
            state_str = ''
        return "%s: %s%s" % (self.format_time(), self.resource, state_str)

    def clean(self, **kwargs):
        """
        Check restrictions that are common to all reservations.

        If this reservation isn't yet saved and it will modify an existing reservation,
        the original reservation need to be provided in kwargs as 'original_reservation', so
        that it can be excluded when checking if the resource is available.
        """
        if self.end <= self.begin:
            raise ValidationError(_("You must end the reservation after it has begun"))

        # Check that begin and end times are on valid time slots.
        opening_hours = self.resource.get_opening_hours(self.begin.date(), self.end.date())
        for dt in (self.begin, self.end):
            days = opening_hours.get(dt.date(), [])
            day = next((day for day in days if day['opens'] is not None and day['opens'] <= dt <= day['closes']), None)
            if day and not is_valid_time_slot(dt, self.resource.slot_size, day['opens']):
                raise ValidationError(_("Begin and end time must match time slots"), code='invalid_time_slot')

        original_reservation = self if self.pk else kwargs.get('original_reservation', None)
        if self.resource.check_reservation_collision(self.begin, self.end, original_reservation):
            raise ValidationError(_("The resource is already reserved for some of the period"))

        if (self.end - self.begin) < self.resource.min_period:
            raise ValidationError(_("The minimum reservation length is %(min_period)s") %
                                  {'min_period': humanize_duration(self.resource.min_period)})

        if self.access_code:
            validate_access_code(self.access_code, self.resource.access_code_type)

    def get_notification_context(self, language_code, user=None, notification_type=None):
        if not user:
            user = self.user
        with translation.override(language_code):
            reserver_name = self.reserver_name
            reserver_email_address = self.reserver_email_address
            if not reserver_name and self.user and self.user.get_display_name():
                reserver_name = self.user.get_display_name()
            if not reserver_email_address and user and user.email:
                reserver_email_address = user.email
            context = {
                'resource': self.resource.name,
                'begin': localize_datetime(self.begin),
                'end': localize_datetime(self.end),
                'begin_dt': self.begin,
                'end_dt': self.end,
                'time_range': self.format_time(),
                'reserver_name': reserver_name,
                'reserver_email_address': reserver_email_address,
            }
            directly_included_fields = (
                'number_of_participants',
                'host_name',
                'event_subject',
                'event_description',
                'reserver_phone_number',
                'billing_first_name',
                'billing_last_name',
                'billing_email_address',
                'billing_phone_number',
                'billing_address_street',
                'billing_address_zip',
                'billing_address_city',
            )
            for field in directly_included_fields:
                context[field] = getattr(self, field)
            if self.resource.unit:
                context['unit'] = self.resource.unit.name
                context['unit_id'] = self.resource.unit.id
            if self.can_view_access_code(user) and self.access_code:
                context['access_code'] = self.access_code

            if notification_type == NotificationType.RESERVATION_CONFIRMED:
                if self.resource.reservation_confirmed_notification_extra:
                    context['extra_content'] = self.resource.reservation_confirmed_notification_extra
            elif notification_type == NotificationType.RESERVATION_REQUESTED:
                if self.resource.reservation_requested_notification_extra:
                    context['extra_content'] = self.resource.reservation_requested_notification_extra

            # Get last main and ground plan images. Normally there shouldn't be more than one of each
            # of those images.
            images = self.resource.images.filter(type__in=('main', 'ground_plan')).order_by('-sort_order')
            main_image = next((i for i in images if i.type == 'main'), None)
            ground_plan_image = next((i for i in images if i.type == 'ground_plan'), None)

            if main_image:
                main_image_url = main_image.get_full_url()
                if main_image_url:
                    context['resource_main_image_url'] = main_image_url
            if ground_plan_image:
                ground_plan_image_url = ground_plan_image.get_full_url()
                if ground_plan_image_url:
                    context['resource_ground_plan_image_url'] = ground_plan_image_url

            order = getattr(self, 'order', None)
            if order:
                context['order'] = order.get_notification_context(language_code)

        return context

    def send_reservation_mail(self, notification_type, user=None, attachments=None):
        """
        Stuff common to all reservation related mails.

        If user isn't given use self.user.
        """
        try:
            notification_template = NotificationTemplate.objects.get(type=notification_type)
        except NotificationTemplate.DoesNotExist:
            return

        if user:
            email_address = user.email
        else:
            if not (self.reserver_email_address or self.user):
                return
            email_address = self.reserver_email_address or self.user.email
            user = self.user

        language = user.get_preferred_language() if user else DEFAULT_LANG
        context = self.get_notification_context(language, notification_type=notification_type)

        try:
            rendered_notification = notification_template.render(context, language)
        except NotificationTemplateException as e:
            logger.error(e, exc_info=True, extra={'user': user.uuid})
            return

        send_respa_mail(
            email_address,
            rendered_notification['subject'],
            rendered_notification['body'],
            rendered_notification['html_body'],
            attachments
        )

    def send_reservation_requested_mail(self):
        self.send_reservation_mail(NotificationType.RESERVATION_REQUESTED)

    def send_reservation_requested_mail_to_officials(self):
        notify_users = self.resource.get_users_with_perm('can_approve_reservation')
        if len(notify_users) > 100:
            raise Exception("Refusing to notify more than 100 users (%s)" % self)
        for user in notify_users:
            self.send_reservation_mail(NotificationType.RESERVATION_REQUESTED_OFFICIAL, user=user)

    def send_reservation_denied_mail(self):
        self.send_reservation_mail(NotificationType.RESERVATION_DENIED)

    def send_reservation_confirmed_mail(self):
        reservations = [self]
        ical_file = build_reservations_ical_file(reservations)
        attachment = ('reservation.ics', ical_file, 'text/calendar')
        self.send_reservation_mail(NotificationType.RESERVATION_CONFIRMED,
                                   attachments=[attachment])

    def send_reservation_cancelled_mail(self):
        self.send_reservation_mail(NotificationType.RESERVATION_CANCELLED)

    def send_reservation_created_mail(self):
        reservations = [self]
        ical_file = build_reservations_ical_file(reservations)
        attachment = 'reservation.ics', ical_file, 'text/calendar'
        self.send_reservation_mail(NotificationType.RESERVATION_CREATED,
                                   attachments=[attachment])

    def send_reservation_created_with_access_code_mail(self):
        reservations = [self]
        ical_file = build_reservations_ical_file(reservations)
        attachment = 'reservation.ics', ical_file, 'text/calendar'
        self.send_reservation_mail(NotificationType.RESERVATION_CREATED_WITH_ACCESS_CODE,
                                   attachments=[attachment])

    def send_access_code_created_mail(self):
        self.send_reservation_mail(NotificationType.RESERVATION_ACCESS_CODE_CREATED)

    def save(self, *args, **kwargs):
        self.duration = DateTimeTZRange(self.begin, self.end, '[)')

        if not self.access_code:
            access_code_type = self.resource.access_code_type
            if self.resource.is_access_code_enabled() and self.resource.generate_access_codes:
                self.access_code = generate_access_code(access_code_type)

        return super().save(*args, **kwargs)


class ReservationMetadataField(models.Model):
    field_name = models.CharField(max_length=100, verbose_name=_('Field name'), unique=True)

    class Meta:
        verbose_name = _('Reservation metadata field')
        verbose_name_plural = _('Reservation metadata fields')

    def __str__(self):
        return self.field_name


class ReservationMetadataSet(ModifiableModel):
    name = models.CharField(max_length=100, verbose_name=_('Name'), unique=True)
    supported_fields = models.ManyToManyField(ReservationMetadataField, verbose_name=_('Supported fields'),
                                              related_name='metadata_sets_supported')
    required_fields = models.ManyToManyField(ReservationMetadataField, verbose_name=_('Required fields'),
                                             related_name='metadata_sets_required', blank=True)

    class Meta:
        verbose_name = _('Reservation metadata set')
        verbose_name_plural = _('Reservation metadata sets')

    def __str__(self):
        return self.name<|MERGE_RESOLUTION|>--- conflicted
+++ resolved
@@ -34,13 +34,8 @@
                             'reserver_address_city', 'billing_first_name', 'billing_last_name', 'billing_phone_number',
                             'billing_email_address', 'billing_address_street', 'billing_address_zip',
                             'billing_address_city', 'company', 'event_description', 'event_subject', 'reserver_id',
-<<<<<<< HEAD
-                            'number_of_participants', 'participants', 'reserver_email_address', 'host_name'
-                            )
-=======
                             'number_of_participants', 'participants', 'reserver_email_address', 'host_name',
                             'reservation_extra_questions')
->>>>>>> ef18e926
 
 
 class ReservationQuerySet(models.QuerySet):
