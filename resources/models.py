--- conflicted
+++ resolved
@@ -138,13 +138,8 @@
 
     period = models.ForeignKey(Period, db_index=True, related_name='days')
     weekday = models.IntegerField("Day of week as a number 1-7", choices=DAYS_OF_WEEK)
-<<<<<<< HEAD
-    opens = models.IntegerField("Clock as number, 0000 - 2359", null=True, blank=True)
-    closes = models.IntegerField("Clock as number, 0000 - 2359", null=True, blank=True)
-=======
     opens = models.TimeField("Clock as number, 0000 - 2359", null=True, blank=True)
     closes = models.TimeField("Clock as number, 0000 - 2359", null=True, blank=True)
->>>>>>> 5d519353
     closed = models.NullBooleanField(default=False)  # NOTE: If this is true and the period is false, what then?
 
     def __str__(self):
