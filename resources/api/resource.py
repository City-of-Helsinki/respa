--- conflicted
+++ resolved
@@ -8,13 +8,10 @@
 from arrow.parser import ParserError
 
 from django import forms
-<<<<<<< HEAD
 from django.conf import settings
-from django.db.models import Prefetch, Q
-=======
 from django.db.models import OuterRef, Prefetch, Q, Subquery, Value
 from django.db.models.functions import Coalesce, Least
->>>>>>> ef18e926
+from django.db.models.functions import Coalesce, Least
 from django.urls import reverse
 from django.contrib.gis.db.models.functions import Distance
 from django.contrib.gis.geos import Point
@@ -705,15 +702,13 @@
         list(drf_settings.DEFAULT_AUTHENTICATION_CLASSES) +
         [SessionAuthentication])
 
-<<<<<<< HEAD
     def get_serializer_class(self):
-        query_params = self.request.query_params
-        if query_params.get('include') == 'unit_detail':
-            return get_resource_detail_serializer()
-        return get_resource_list_serializer()
-
-=======
->>>>>>> ef18e926
+        if settings.RESPA_PAYMENTS_ENABLED:
+            from payments.api.resource import PaymentsResourceSerializer  # noqa
+            return PaymentsResourceSerializer
+        else:
+            return ResourceSerializer
+
     def get_serializer(self, page, *args, **kwargs):
         self._page = page
         return super().get_serializer(page, *args, **kwargs)
@@ -732,7 +727,11 @@
     queryset = ResourceListViewSet.queryset
 
     def get_serializer_class(self):
-        return get_resource_detail_serializer()
+        if settings.RESPA_PAYMENTS_ENABLED:
+            from payments.api.resource import PaymentsResourceDetailsSerializer  # noqa
+            return PaymentsResourceDetailsSerializer
+        else:
+            return ResourceDetailsSerializer
 
     def get_serializer(self, page, *args, **kwargs):
         self._page = [page]
@@ -774,20 +773,4 @@
 
 
 register_view(ResourceListViewSet, 'resource')
-register_view(ResourceViewSet, 'resource')
-
-
-def get_resource_list_serializer():
-    if settings.RESPA_PAYMENTS_ENABLED:
-        from payments.api.resource import PaymentsResourceSerializer  # noqa
-        return PaymentsResourceSerializer
-    else:
-        return ResourceSerializer
-
-
-def get_resource_detail_serializer():
-    if settings.RESPA_PAYMENTS_ENABLED:
-        from payments.api.resource import PaymentsResourceDetailsSerializer  # noqa
-        return PaymentsResourceDetailsSerializer
-    else:
-        return ResourceDetailsSerializer+register_view(ResourceViewSet, 'resource')