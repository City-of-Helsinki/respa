import collections
import datetime

import arrow
import django_filters
import pytz
from arrow.parser import ParserError

from django import forms
from django.db.models import Q
from django.core.urlresolvers import reverse
from django.contrib.gis.db.models.functions import Distance
from django.contrib.gis.geos import Point
from resources.pagination import PurposePagination
from rest_framework import exceptions, filters, mixins, serializers, viewsets, response, status
from rest_framework.decorators import detail_route
from rest_framework.exceptions import PermissionDenied

from munigeo import api as munigeo_api
<<<<<<< HEAD
from resources.models import (Purpose, Reservation, Resource, ResourceImage, ResourceType, ResourceEquipment,
                              TermsOfUse)
from .base import TranslatedModelSerializer, register_view
=======
from resources.models import (Purpose, Resource, ResourceImage, ResourceType, ResourceEquipment, TermsOfUse)
from .base import TranslatedModelSerializer, register_view, DRFFilterBooleanWidget
>>>>>>> aa031566
from .reservation import ReservationSerializer
from .unit import UnitSerializer
from .equipment import EquipmentSerializer


class PurposeSerializer(TranslatedModelSerializer):

    class Meta:
        model = Purpose
        fields = ['name', 'parent', 'id']


class PurposeViewSet(viewsets.ReadOnlyModelViewSet):
    queryset = Purpose.objects.all()
    serializer_class = PurposeSerializer
    pagination_class = PurposePagination

    def get_queryset(self):
        if self.request.user.is_staff:
            return self.queryset
        else:
            return self.queryset.filter(public=True)

register_view(PurposeViewSet, 'purpose')


class ResourceTypeSerializer(TranslatedModelSerializer):

    class Meta:
        model = ResourceType
        fields = ['name', 'main_type', 'id']


class ResourceTypeFilterSet(django_filters.FilterSet):
    resource_group = django_filters.Filter(name='resource__groups__identifier', lookup_expr='in',
                                           widget=django_filters.widgets.CSVWidget, distinct=True)

    class Meta:
        model = ResourceType
        fields = ('resource_group',)


class ResourceTypeViewSet(viewsets.ReadOnlyModelViewSet):
    queryset = ResourceType.objects.all()
    serializer_class = ResourceTypeSerializer
    filter_backends = (django_filters.rest_framework.DjangoFilterBackend,)
    filter_class = ResourceTypeFilterSet

register_view(ResourceTypeViewSet, 'type')


class NestedResourceImageSerializer(TranslatedModelSerializer):
    url = serializers.SerializerMethodField()

    def get_url(self, obj):
        url = reverse('resource-image-view', kwargs={'pk': obj.pk})
        request = self.context.get('request')
        if request:
            return request.build_absolute_uri(url)

    class Meta:
        model = ResourceImage
        fields = ('url', 'type', 'caption')
        ordering = ('resource', 'sort_order')


class ResourceEquipmentSerializer(TranslatedModelSerializer):

    class Meta:
        model = ResourceEquipment
        fields = ('equipment', 'data', 'id', 'description')
    equipment = EquipmentSerializer()

    def to_representation(self, obj):
        # remove unnecessary nesting and aliases
        ret = super().to_representation(obj)
        ret['name'] = ret['equipment']['name']
        ret['id'] = ret['equipment']['id']
        del ret['equipment']
        return ret


class TermsOfUseSerializer(TranslatedModelSerializer):
    class Meta:
        model = TermsOfUse
        fields = ('text',)


class ResourceSerializer(TranslatedModelSerializer, munigeo_api.GeoModelSerializer):
    purposes = PurposeSerializer(many=True)
    images = NestedResourceImageSerializer(many=True)
    equipment = ResourceEquipmentSerializer(many=True, read_only=True, source='resource_equipment')
    type = ResourceTypeSerializer()
    # FIXME: location field gets removed by munigeo
    location = serializers.SerializerMethodField()
    available_hours = serializers.SerializerMethodField()
    opening_hours = serializers.SerializerMethodField()
    reservations = serializers.SerializerMethodField()
    user_permissions = serializers.SerializerMethodField()
    supported_reservation_extra_fields = serializers.ReadOnlyField(source='get_supported_reservation_extra_field_names')
    required_reservation_extra_fields = serializers.ReadOnlyField(source='get_required_reservation_extra_field_names')
    is_favorite = serializers.SerializerMethodField()
    generic_terms = serializers.SerializerMethodField()
    reservable_days_in_advance = serializers.ReadOnlyField(source='get_reservable_days_in_advance')
    reservable_before = serializers.SerializerMethodField()

    def get_user_permissions(self, obj):
        request = self.context.get('request', None)
        return {
            'can_make_reservations': obj.can_make_reservations(request.user) if request else False,
            'is_admin': obj.is_admin(request.user) if request else False,
        }

    def get_is_favorite(self, obj):
        request = self.context.get('request', None)
        return request.user in obj.favorited_by.all()

    def get_generic_terms(self, obj):
        data = TermsOfUseSerializer(obj.generic_terms).data
        return data['text']

    def get_reservable_before(self, obj):
        request = self.context.get('request')
        user = request.user if request else None

        if user and obj.is_admin(user):
            return None
        else:
            return obj.get_reservable_before()

    def to_representation(self, obj):
        # we must parse the time parameters before serializing
        self.parse_parameters()
        if isinstance(obj, dict):
            # resource is already serialized
            return obj
        ret = super().to_representation(obj)
        if hasattr(obj, 'distance'):
            if obj.distance is not None:
                ret['distance'] = int(obj.distance.m)
            elif obj.unit_distance is not None:
                ret['distance'] = int(obj.unit_distance.m)

        return ret

    def get_location(self, obj):
        if obj.location is not None:
            return obj.location
        return obj.unit.location

    def parse_parameters(self):
        """
        Parses request time parameters for serializing available_hours, opening_hours
        and reservations
        """

        params = self.context['request'].query_params
        times = {}
        for name in ('start', 'end'):
            if name not in params:
                continue
            try:
                times[name] = arrow.get(params[name]).to('utc').datetime
            except ParserError:
                raise exceptions.ParseError("'%s' must be a timestamp in ISO 8601 format" % name)

        if 'duration' in params:
            times['duration'] = params['duration']

        if 'during_closing' in params:
            during_closing = params['during_closing'].lower()
            if during_closing == 'true' or during_closing == 'yes' or during_closing == '1':
                times['during_closing'] = True

        if len(times):
            if len(times) < 2:
                raise exceptions.ParseError("You must supply both 'start' and 'end'")
            self.context.update(times)

    def get_opening_hours(self, obj):
        if 'start' in self.context:
            start = self.context['start']
            end = self.context['end']
        else:
            start = None
            end = None

        hours_by_date = obj.get_opening_hours(start, end)

        ret = []
        for x in sorted(hours_by_date.items()):
            d = collections.OrderedDict(date=x[0].isoformat())
            if len(x[1]):
                d.update(x[1][0])
            ret.append(d)
        return ret

    def get_reservations(self, obj):
        if 'start' not in self.context:
            return None

        start = self.context['start']
        end = self.context['end']
        res_list = obj.reservations.all().filter(begin__lte=end)\
            .filter(end__gte=start).order_by('begin')
        res_ser_list = ReservationSerializer(res_list, many=True, context=self.context).data
        return res_ser_list

    def get_available_hours(self, obj):
        """
        The input datetimes must be converted to UTC before passing them to the model. Also, missing
        parameters have to be replaced with the start and end of today, as defined in the unit timezone.
        The returned UTC times are serialized in the unit timezone.
        """

        if 'start' not in self.context:
            return None
        zone = pytz.timezone(obj.unit.time_zone)

        try:
            duration = datetime.timedelta(minutes=int(self.context['duration']))
        except KeyError:
            duration = None

        try:
            during_closing = self.context['during_closing']
        except KeyError:
            during_closing = False

        hour_list = obj.get_available_hours(start=self.context['start'],
                                            end=self.context['end'],
                                            duration=duration,
                                            during_closing=during_closing)
        # the hours must be localized when serializing
        for hours in hour_list:
            hours['starts'] = hours['starts'].astimezone(zone)
            hours['ends'] = hours['ends'].astimezone(zone)
        return hour_list

    class Meta:
        model = Resource
        exclude = ('reservation_confirmed_notification_extra', 'access_code_type', 'reservation_metadata_set')


class ResourceDetailsSerializer(ResourceSerializer):
    unit = UnitSerializer()


class ParentFilter(django_filters.Filter):
    """
    Filter that also checks the parent field
    """

    def filter(self, qs, value):
        child_matches = super().filter(qs, value)
        self.name = self.name.replace('__id', '__parent__id')
        parent_matches = super().filter(qs, value)
        return child_matches | parent_matches


class ParentCharFilter(ParentFilter):
    field_class = forms.CharField


class ResourceFilterSet(django_filters.FilterSet):
    def __init__(self, *args, **kwargs):
        self.user = kwargs.pop('user')
        super().__init__(*args, **kwargs)

    purpose = ParentCharFilter(name='purposes__id', lookup_expr='iexact')
    type = django_filters.Filter(name='type__id', lookup_expr='in', widget=django_filters.widgets.CSVWidget)
    people = django_filters.NumberFilter(name='people_capacity', lookup_expr='gte')
    need_manual_confirmation = django_filters.BooleanFilter(name='need_manual_confirmation',
                                                            widget=DRFFilterBooleanWidget)
    is_favorite = django_filters.BooleanFilter(method='filter_is_favorite', widget=DRFFilterBooleanWidget)
    unit = django_filters.CharFilter(name='unit__id', lookup_expr='iexact')
    resource_group = django_filters.Filter(name='groups__identifier', lookup_expr='in',
                                           widget=django_filters.widgets.CSVWidget, distinct=True)
    equipment = django_filters.Filter(name='resource_equipment__equipment__id', lookup_expr='in',
<<<<<<< HEAD
                                      widget=django_filters.widgets.CSVWidget)
    available_between = django_filters.Filter(method='filter_available_between',
                                              widget=django_filters.widgets.CSVWidget)
=======
                                      widget=django_filters.widgets.CSVWidget, distinct=True)
>>>>>>> aa031566

    def filter_is_favorite(self, queryset, name, value):
        if not self.user.is_authenticated():
            if value:
                return queryset.none()
            else:
                return queryset

        if value:
            return queryset.filter(favorited_by=self.user)
        else:
            return queryset.exclude(favorited_by=self.user)

    def _deserialize_datetime(self, value):
        try:
            return arrow.get(value).datetime
        except ParserError:
            raise exceptions.ParseError("'%s' must be a timestamp in ISO 8601 format" % value)

    def _is_resource_open(self, resource, start, end):
        opening_hours = resource.get_opening_hours(start, end)

        if len(opening_hours) > 1:
            # range spans over multiple days, assume resources aren't open all night and skip the resource
            return False

        hours = next(iter(opening_hours.values()))[0]  # assume there is only one hours obj per day
        if not hours['opens'] and not hours['closes']:
            return False

        start_too_early = hours['opens'] and start < hours['opens']
        end_too_late = hours['closes'] and end > hours['closes']
        if start_too_early or end_too_late:
            return False

        return True

    def filter_available_between(self, queryset, name, value):
        if len(value) != 2:
            raise exceptions.ParseError('available_between takes exactly two comma-separated values.')

        available_start = self._deserialize_datetime(value[0])
        available_end = self._deserialize_datetime(value[1])

        if available_start.date() != available_end.date():
            raise exceptions.ParseError('available_between timestamps must be on the same day.')

        # exclude resources that have reservation(s) overlapping with the available_between range
        overlapping_reservations = Reservation.objects.filter(end__gt=available_start).filter(begin__lt=available_end)
        queryset = queryset.exclude(reservations__in=overlapping_reservations)

        closed_resource_ids = {
            resource.id
            for resource in queryset
            if not self._is_resource_open(resource, available_start, available_end)
        }

        return queryset.exclude(id__in=closed_resource_ids)

    class Meta:
        model = Resource
        fields = ['purpose', 'type', 'people', 'need_manual_confirmation', 'is_favorite', 'unit', 'available_between']


class ResourceFilterBackend(filters.BaseFilterBackend):
    """
    Make request user available in the filter set.
    """
    def filter_queryset(self, request, queryset, view):
        return ResourceFilterSet(request.query_params, queryset=queryset, user=request.user).qs


class AvailableFilterBackend(filters.BaseFilterBackend):
    """
    Filters resource availability based on request parameters, serializing the queryset
    in the process. Therefore, AvailableFilterBackend must always be the final filter.
    """

    def filter_queryset(self, request, queryset, view):
        params = request.query_params
        # filtering is only done if all three parameters are provided
        if 'start' in params and 'end' in params and 'duration' in params:
            context = {'request': request}
            serializer = view.serializer_class(context=context)
            serialized_queryset = []
            for resource in queryset:
                serialized_resource = serializer.to_representation(resource)
                if serialized_resource['available_hours'] and serialized_resource['opening_hours']:
                    serialized_queryset.append(serialized_resource)
            return serialized_queryset
        return queryset


class LocationFilterBackend(filters.BaseFilterBackend):
    """
    Filters based on resource (or resource unit) location.
    """

    def filter_queryset(self, request, queryset, view):
        query_params = request.query_params
        if 'lat' not in query_params and 'lon' not in query_params:
            return queryset

        try:
            lat = float(query_params['lat'])
            lon = float(query_params['lon'])
        except ValueError:
            raise exceptions.ParseError("'lat' and 'lon' need to be floating point numbers")
        point = Point(lon, lat, srid=4326)
        queryset = queryset.annotate(distance=Distance('location', point))
        queryset = queryset.annotate(unit_distance=Distance('unit__location', point))
        queryset = queryset.order_by('distance', 'unit_distance')

        if 'distance' in query_params:
            try:
                distance = float(query_params['distance'])
                if not distance > 0:
                    raise ValueError()
            except ValueError:
                raise exceptions.ParseError("'distance' needs to be a floating point number")
            q = Q(location__distance_lte=(point, distance)) | Q(unit__location__distance_lte=(point, distance))
            queryset = queryset.filter(q)
        return queryset


class ResourceListViewSet(munigeo_api.GeoModelAPIView, mixins.ListModelMixin,
                          viewsets.GenericViewSet):
    queryset = Resource.objects.select_related('generic_terms', 'unit', 'type', 'reservation_metadata_set')
    queryset = queryset.prefetch_related('favorited_by', 'resource_equipment', 'purposes', 'images', 'purposes')
    serializer_class = ResourceSerializer
    filter_backends = (filters.SearchFilter, ResourceFilterBackend,
                       LocationFilterBackend, AvailableFilterBackend)
    search_fields = ('name_fi', 'description_fi', 'unit__name_fi',
                     'name_sv', 'description_sv', 'unit__name_sv',
                     'name_en', 'description_en', 'unit__name_en')

    def get_queryset(self):
        if self.request.user.is_staff:
            return self.queryset
        else:
            return self.queryset.filter(public=True)


class ResourceViewSet(munigeo_api.GeoModelAPIView, mixins.RetrieveModelMixin, viewsets.GenericViewSet):
    serializer_class = ResourceDetailsSerializer
    queryset = Resource.objects.all()

    def get_queryset(self):
        if self.request.user.is_staff:
            return self.queryset
        else:
            return self.queryset.filter(public=True)

    def _set_favorite(self, request, value):
        resource = self.get_object()
        user = request.user

        exists = user.favorite_resources.filter(id=resource.id).exists()

        if value:
            if not exists:
                user.favorite_resources.add(resource)
                return response.Response(status=status.HTTP_201_CREATED)
            else:
                return response.Response(status=status.HTTP_304_NOT_MODIFIED)
        else:
            if exists:
                user.favorite_resources.remove(resource)
                return response.Response(status=status.HTTP_204_NO_CONTENT)
            else:
                return response.Response(status=status.HTTP_304_NOT_MODIFIED)

    @detail_route(methods=['post'])
    def favorite(self, request, pk=None):
        return self._set_favorite(request, True)

    @detail_route(methods=['post'])
    def unfavorite(self, request, pk=None):
        return self._set_favorite(request, False)

register_view(ResourceListViewSet, 'resource')
register_view(ResourceViewSet, 'resource')<|MERGE_RESOLUTION|>--- conflicted
+++ resolved
@@ -17,14 +17,9 @@
 from rest_framework.exceptions import PermissionDenied
 
 from munigeo import api as munigeo_api
-<<<<<<< HEAD
 from resources.models import (Purpose, Reservation, Resource, ResourceImage, ResourceType, ResourceEquipment,
                               TermsOfUse)
-from .base import TranslatedModelSerializer, register_view
-=======
-from resources.models import (Purpose, Resource, ResourceImage, ResourceType, ResourceEquipment, TermsOfUse)
 from .base import TranslatedModelSerializer, register_view, DRFFilterBooleanWidget
->>>>>>> aa031566
 from .reservation import ReservationSerializer
 from .unit import UnitSerializer
 from .equipment import EquipmentSerializer
@@ -304,13 +299,9 @@
     resource_group = django_filters.Filter(name='groups__identifier', lookup_expr='in',
                                            widget=django_filters.widgets.CSVWidget, distinct=True)
     equipment = django_filters.Filter(name='resource_equipment__equipment__id', lookup_expr='in',
-<<<<<<< HEAD
-                                      widget=django_filters.widgets.CSVWidget)
+                                      widget=django_filters.widgets.CSVWidget, distinct=True)
     available_between = django_filters.Filter(method='filter_available_between',
                                               widget=django_filters.widgets.CSVWidget)
-=======
-                                      widget=django_filters.widgets.CSVWidget, distinct=True)
->>>>>>> aa031566
 
     def filter_is_favorite(self, queryset, name, value):
         if not self.user.is_authenticated():
