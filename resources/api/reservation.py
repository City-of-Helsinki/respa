import uuid
import arrow
import django_filters
from arrow.parser import ParserError
from django.conf import settings
from guardian.core import ObjectPermissionChecker
from django.contrib.auth import get_user_model
from django.utils.translation import ugettext_lazy as _
from django.core.exceptions import (
    PermissionDenied, ValidationError as DjangoValidationError
)
from django.db.models import Q
from django.utils import timezone
from django_filters.rest_framework import DjangoFilterBackend
from rest_framework import viewsets, serializers, filters, exceptions, permissions
from rest_framework.authentication import TokenAuthentication, SessionAuthentication
from rest_framework.fields import BooleanField, IntegerField
from rest_framework import renderers
from rest_framework.exceptions import NotAcceptable, ValidationError
from rest_framework.settings import api_settings as drf_settings

from munigeo import api as munigeo_api

from resources.models import Reservation, Resource, ReservationMetadataSet
from resources.models.reservation import RESERVATION_EXTRA_FIELDS
from resources.pagination import ReservationPagination
from resources.models.utils import generate_reservation_xlsx, get_object_or_none

from ..auth import is_general_admin
from .base import (
    NullableDateTimeField, TranslatedModelSerializer, register_view, DRFFilterBooleanWidget,
    ExtraDataMixin
)

User = get_user_model()

# FIXME: Make this configurable?
USER_ID_ATTRIBUTE = 'id'
try:
    User._meta.get_field('uuid')
    USER_ID_ATTRIBUTE = 'uuid'
except Exception:
    pass


class UserSerializer(TranslatedModelSerializer):
    display_name = serializers.ReadOnlyField(source='get_display_name')
    email = serializers.ReadOnlyField()

    def __init__(self, *args, **kwargs):
        super().__init__(*args, **kwargs)

        if USER_ID_ATTRIBUTE == 'id':
            # id field is read_only by default, that needs to be changed
            # so that the field will be validated
            self.fields['id'] = IntegerField(label='ID')
        else:
            # if the user id attribute isn't id, modify the id field to point to the right attribute.
            # the field needs to be of the right type so that validation works correctly
            model_field_type = type(get_user_model()._meta.get_field(USER_ID_ATTRIBUTE))
            serializer_field = self.serializer_field_mapping[model_field_type]
            self.fields['id'] = serializer_field(source=USER_ID_ATTRIBUTE, label='ID')

    class Meta:
        model = get_user_model()
        fields = ('id', 'display_name', 'email')


class ReservationSerializer(ExtraDataMixin, TranslatedModelSerializer, munigeo_api.GeoModelSerializer):
    begin = NullableDateTimeField()
    end = NullableDateTimeField()
    user = UserSerializer(required=False)
    is_own = serializers.SerializerMethodField()
    state = serializers.ChoiceField(choices=Reservation.STATE_CHOICES, required=False)
    need_manual_confirmation = serializers.ReadOnlyField()
    user_permissions = serializers.SerializerMethodField()

    class Meta:
        model = Reservation
        fields = [
            'url', 'id', 'resource', 'user', 'begin', 'end', 'comments', 'is_own', 'state', 'need_manual_confirmation',
            'staff_event', 'access_code', 'user_permissions'
        ] + list(RESERVATION_EXTRA_FIELDS)
        read_only_fields = list(RESERVATION_EXTRA_FIELDS)

    def __init__(self, *args, **kwargs):
        super().__init__(*args, **kwargs)
        data = self.get_initial()
        resource = None

        # try to find out the related resource using initial data if that is given
        resource_id = data.get('resource') if data else None
        if resource_id:
            resource = get_object_or_none(Resource, id=resource_id)

        # if that didn't work out use the reservation's old resource if such exists
        if not resource:
            if isinstance(self.instance, Reservation) and isinstance(self.instance.resource, Resource):
                resource = self.instance.resource

        # set supported and required extra fields
        if resource:
            cache = self.context.get('reservation_metadata_set_cache')
            supported = resource.get_supported_reservation_extra_field_names(cache=cache)
            required = resource.get_required_reservation_extra_field_names(cache=cache)

            # staff events have less requirements
            is_staff_event = data.get('staff_event', False)
            is_resource_manager = resource.is_manager(self.context['request'].user)
            if is_staff_event and is_resource_manager:
                required = {'reserver_name', 'event_description'}

            # we don't need to remove a field here if it isn't supported, as it will be read-only and will be more
            # easily removed in to_representation()
            for field_name in supported:
                self.fields[field_name].read_only = False

            for field_name in required:
                self.fields[field_name].required = True

<<<<<<< HEAD
        self.context.update({'resource': resource})
=======
    def get_extra_fields(self, includes, context):
        from .resource import ResourceInlineSerializer

        """ Define extra fields that can be included via query parameters. Method from ExtraDataMixin."""
        extra_fields = {}
        if 'resource_detail' in includes:
            extra_fields['resource'] = ResourceInlineSerializer(read_only=True, context=context)
        return extra_fields
>>>>>>> adb4ab78

    def validate_state(self, value):
        instance = self.instance
        request_user = self.context['request'].user

        # new reservations will get their value regardless of this value
        if not instance:
            return value

        # state not changed
        if instance.state == value:
            return value

        if instance.resource.can_approve_reservations(request_user):
            allowed_states = (Reservation.REQUESTED, Reservation.CONFIRMED, Reservation.DENIED)
            if instance.state in allowed_states and value in allowed_states:
                return value

        raise ValidationError(_('Illegal state change'))

    def validate(self, data):
        reservation = self.instance
        request_user = self.context['request'].user

        # this check is probably only needed for PATCH
        try:
            resource = data['resource']
        except KeyError:
            resource = reservation.resource

        if not resource.can_make_reservations(request_user):
            raise PermissionDenied(_('You are not allowed to make reservations in this resource.'))

        if data['end'] < timezone.now():
            raise ValidationError(_('You cannot make a reservation in the past'))

        is_resource_admin = resource.is_admin(request_user)
        is_resource_manager = resource.is_manager(request_user)

        if not is_resource_admin:
            reservable_before = resource.get_reservable_before()
            if reservable_before and data['begin'] >= reservable_before:
                raise ValidationError(_('The resource is reservable only before %(datetime)s' %
                                        {'datetime': reservable_before}))
            reservable_after = resource.get_reservable_after()
            if reservable_after and data['begin'] < reservable_after:
                raise ValidationError(_('The resource is reservable only after %(datetime)s' %
                                        {'datetime': reservable_after}))

        # normal users cannot make reservations for other people
        if not is_resource_admin:
            data.pop('user', None)

        # Check user specific reservation restrictions relating to given period.
        resource.validate_reservation_period(reservation, request_user, data=data)

        if data.get('staff_event', False):
            if not is_resource_manager:
                raise ValidationError(dict(staff_event=_('Only allowed to be set by resource managers')))

        if 'comments' in data:
            if not is_resource_admin:
                raise ValidationError(dict(comments=_('Only allowed to be set by staff members')))

        if 'access_code' in data:
            if data['access_code'] is None:
                data['access_code'] = ''

            access_code_enabled = resource.is_access_code_enabled()

            if not access_code_enabled and data['access_code']:
                raise ValidationError(dict(access_code=_('This field cannot have a value with this resource')))

            if access_code_enabled and reservation and data['access_code'] != reservation.access_code:
                raise ValidationError(dict(access_code=_('This field cannot be changed')))

        # Mark begin of a critical section. Subsequent calls with this same resource will block here until the first
        # request is finished. This is needed so that the validations and possible reservation saving are
        # executed in one block and concurrent requests cannot be validated incorrectly.
        Resource.objects.select_for_update().get(pk=resource.pk)

        # Check maximum number of active reservations per user per resource.
        # Only new reservations are taken into account ie. a normal user can modify an existing reservation
        # even if it exceeds the limit. (one that was created via admin ui for example).
        if reservation is None:
            resource.validate_max_reservations_per_user(request_user)

        # Run model clean
        instance = Reservation(**data)
        try:
            instance.clean(original_reservation=reservation)
        except DjangoValidationError as exc:

            # Convert Django ValidationError to DRF ValidationError so that in the response
            # field specific error messages are added in the field instead of in non_field_messages.
            if not hasattr(exc, 'error_dict'):
                raise ValidationError(exc)
            error_dict = {}
            for key, value in exc.error_dict.items():
                error_dict[key] = [error.message for error in value]
            raise ValidationError(error_dict)
        return data

    def to_internal_value(self, data):
        user_data = data.copy().pop('user', None)  # handle user manually
        deserialized_data = super().to_internal_value(data)

        # validate user and convert it to User object
        if user_data:
            UserSerializer(data=user_data).is_valid(raise_exception=True)
            try:
                deserialized_data['user'] = User.objects.get(**{USER_ID_ATTRIBUTE: user_data['id']})
            except User.DoesNotExist:
                raise ValidationError({
                    'user': {
                        'id': [_('Invalid pk "{pk_value}" - object does not exist.').format(pk_value=user_data['id'])]
                    }
                })
        return deserialized_data

    def to_representation(self, instance):
        data = super(ReservationSerializer, self).to_representation(instance)
        resource = instance.resource
        user = self.context['request'].user

        if self.context['request'].accepted_renderer.format == 'xlsx':
            # Return somewhat different data in case we are dealing with xlsx.
            # The excel renderer needs datetime objects, so begin and end are passed as objects
            # to avoid needing to convert them back and forth.
            data.update(**{
                'unit': resource.unit.name,  # additional
                'resource': resource.name,  # resource name instead of id
                'begin': instance.begin,  # datetime object
                'end': instance.end,  # datetime object
                'user': instance.user.email if instance.user else '',  # just email
                'created_at': instance.created_at
            })

        # Show the comments field and the user object only for staff
        if not resource.is_admin(user):
            del data['comments']
            del data['user']

        if instance.are_extra_fields_visible(user):
            cache = self.context.get('reservation_metadata_set_cache')
            supported_fields = set(resource.get_supported_reservation_extra_field_names(cache=cache))
        else:
            supported_fields = set()

        for field_name in RESERVATION_EXTRA_FIELDS:
            if field_name not in supported_fields:
                data.pop(field_name, None)

        if not (resource.is_access_code_enabled() and instance.can_view_access_code(user)):
            data.pop('access_code')

        if 'access_code' in data and data['access_code'] == '':
            data['access_code'] = None

        if instance.can_view_catering_orders(user):
            data['has_catering_order'] = instance.catering_orders.exists()

        return data

    def get_is_own(self, obj):
        return obj.user == self.context['request'].user

    def get_user_permissions(self, obj):
        request = self.context.get('request')
        can_modify_and_delete = obj.can_modify(request.user) if request else False
        return {
            'can_modify': can_modify_and_delete,
            'can_delete': can_modify_and_delete,
        }


class UserFilterBackend(filters.BaseFilterBackend):
    """
    Filter by user uuid and by is_own.
    """

    def filter_queryset(self, request, queryset, view):
        user = request.query_params.get('user', None)
        if user:
            try:
                user_uuid = uuid.UUID(user)
            except ValueError:
                raise exceptions.ParseError(_('Invalid value in filter %(filter)s') % {'filter': 'user'})
            queryset = queryset.filter(user__uuid=user_uuid)

        if not request.user.is_authenticated:
            return queryset

        is_own = request.query_params.get('is_own', None)
        if is_own is not None:
            is_own = is_own.lower()
            if is_own in ('true', 't', 'yes', 'y', '1'):
                queryset = queryset.filter(user=request.user)
            elif is_own in ('false', 'f', 'no', 'n', '0'):
                queryset = queryset.exclude(user=request.user)
            else:
                raise exceptions.ParseError(_('Invalid value in filter %(filter)s') % {'filter': 'is_own'})
        return queryset


class ExcludePastFilterBackend(filters.BaseFilterBackend):
    """
    Exclude reservations in the past.
    """

    def filter_queryset(self, request, queryset, view):
        past = request.query_params.get('all', 'false')
        past = BooleanField().to_internal_value(past)
        if not past:
            now = timezone.now()
            return queryset.filter(end__gte=now)
        return queryset


class ReservationFilterBackend(filters.BaseFilterBackend):
    """
    Filter reservations by time.
    """

    def filter_queryset(self, request, queryset, view):
        params = request.query_params
        times = {}
        past = False
        for name in ('start', 'end'):
            if name not in params:
                continue
            # whenever date filtering is in use, include past reservations
            past = True
            try:
                times[name] = arrow.get(params[name]).to('utc').datetime
            except ParserError:
                raise exceptions.ParseError("'%s' must be a timestamp in ISO 8601 format" % name)
        is_detail_request = 'pk' in request.parser_context['kwargs']
        if not past and not is_detail_request:
            past = params.get('all', 'false')
            past = BooleanField().to_internal_value(past)
            if not past:
                now = timezone.now()
                queryset = queryset.filter(end__gte=now)
        if times.get('start', None):
            queryset = queryset.filter(end__gte=times['start'])
        if times.get('end', None):
            queryset = queryset.filter(begin__lte=times['end'])
        return queryset


class NeedManualConfirmationFilterBackend(filters.BaseFilterBackend):
    def filter_queryset(self, request, queryset, view):
        filter_value = request.query_params.get('need_manual_confirmation', None)
        if filter_value is not None:
            need_manual_confirmation = BooleanField().to_internal_value(filter_value)
            return queryset.filter(resource__need_manual_confirmation=need_manual_confirmation)
        return queryset


class StateFilterBackend(filters.BaseFilterBackend):
    def filter_queryset(self, request, queryset, view):
        state = request.query_params.get('state', None)
        if state:
            queryset = queryset.filter(state__in=state.replace(' ', '').split(','))
        return queryset


class CanApproveFilterBackend(filters.BaseFilterBackend):
    def filter_queryset(self, request, queryset, view):
        filter_value = request.query_params.get('can_approve', None)
        if filter_value:
            queryset = queryset.filter(resource__need_manual_confirmation=True)
            allowed_resources = Resource.objects.with_perm('can_approve_reservation', request.user)
            can_approve = BooleanField().to_internal_value(filter_value)
            if can_approve:
                queryset = queryset.filter(resource__in=allowed_resources)
            else:
                queryset = queryset.exclude(resource__in=allowed_resources)
        return queryset


class ReservationFilterSet(django_filters.rest_framework.FilterSet):
    class Meta:
        model = Reservation
        fields = ('event_subject', 'host_name', 'reserver_name', 'resource_name', 'is_favorite_resource', 'unit')

    @property
    def qs(self):
        qs = super().qs
        user = self.request.user
        query_params = set(self.request.query_params)

        # if any of the extra field related filters are used, restrict results to reservations
        # the user has right to see
        if bool(query_params & set(RESERVATION_EXTRA_FIELDS)):
            qs = qs.extra_fields_visible(user)

        if 'has_catering_order' in query_params:
            qs = qs.catering_orders_visible(user)

        return qs

    event_subject = django_filters.CharFilter(lookup_expr='icontains')
    host_name = django_filters.CharFilter(lookup_expr='icontains')
    reserver_name = django_filters.CharFilter(lookup_expr='icontains')
    resource_name = django_filters.CharFilter(field_name='resource', lookup_expr='name__icontains')
    is_favorite_resource = django_filters.BooleanFilter(method='filter_is_favorite_resource',
                                                        widget=DRFFilterBooleanWidget)
    resource_group = django_filters.Filter(field_name='resource__groups__identifier', lookup_expr='in',
                                           widget=django_filters.widgets.CSVWidget, distinct=True)
    unit = django_filters.CharFilter(field_name='resource__unit_id')
    has_catering_order = django_filters.BooleanFilter(method='filter_has_catering_order', widget=DRFFilterBooleanWidget)
    resource = django_filters.Filter(lookup_expr='in', widget=django_filters.widgets.CSVWidget)

    def filter_is_favorite_resource(self, queryset, name, value):
        user = self.request.user

        if not user.is_authenticated:
            return queryset.none() if value else queryset

        filtering = {'resource__favorited_by': user}
        return queryset.filter(**filtering) if value else queryset.exclude(**filtering)

    def filter_has_catering_order(self, queryset, name, value):
        return queryset.exclude(catering_orders__isnull=value)


class ReservationPermission(permissions.BasePermission):
    def has_object_permission(self, request, view, obj):
        if request.method in permissions.SAFE_METHODS:
            return True
        return obj.can_modify(request.user)


class ReservationExcelRenderer(renderers.BaseRenderer):
    media_type = 'application/vnd.openxmlformats-officedocument.spreadsheetml.sheet'
    format = 'xlsx'
    charset = None
    render_style = 'binary'

    def render(self, data, media_type=None, renderer_context=None):
        if not renderer_context or renderer_context['response'].status_code == 404:
            return bytes()
        if renderer_context['view'].action == 'retrieve':
            return generate_reservation_xlsx([data])
        elif renderer_context['view'].action == 'list':
            return generate_reservation_xlsx(data['results'])
        else:
            return NotAcceptable()


class ReservationCacheMixin:
    def _preload_permissions(self):
        units = set()
        resource_groups = set()
        resources = set()
        checker = ObjectPermissionChecker(self.request.user)

        for rv in self._page:
            resources.add(rv.resource)
            rv.resource._permission_checker = checker

        for res in resources:
            units.add(res.unit)
            for g in res.groups.all():
                resource_groups.add(g)

        if units:
            checker.prefetch_perms(units)
        if resource_groups:
            checker.prefetch_perms(resource_groups)

    def _get_cache_context(self):
        context = {}
        set_list = ReservationMetadataSet.objects.all().prefetch_related('supported_fields', 'required_fields')
        context['reservation_metadata_set_cache'] = {x.id: x for x in set_list}

        self._preload_permissions()
        return context


class ReservationViewSet(munigeo_api.GeoModelAPIView, viewsets.ModelViewSet, ReservationCacheMixin):
    queryset = Reservation.objects.select_related('user', 'resource', 'resource__unit')\
        .prefetch_related('catering_orders').prefetch_related('resource__groups').order_by('begin', 'resource__unit__name', 'resource__name')
    if settings.RESPA_PAYMENTS_ENABLED:
        queryset = queryset.prefetch_related('order', 'order__order_lines', 'order__order_lines__product')
    filter_backends = (DjangoFilterBackend, filters.OrderingFilter, UserFilterBackend, ReservationFilterBackend,
                       NeedManualConfirmationFilterBackend, StateFilterBackend, CanApproveFilterBackend)
    filterset_class = ReservationFilterSet
    permission_classes = (permissions.IsAuthenticatedOrReadOnly, ReservationPermission)
    renderer_classes = (renderers.JSONRenderer, renderers.BrowsableAPIRenderer, ReservationExcelRenderer)
    pagination_class = ReservationPagination
    authentication_classes = (
        list(drf_settings.DEFAULT_AUTHENTICATION_CLASSES) +
        [TokenAuthentication, SessionAuthentication])
    ordering_fields = ('begin',)

    def get_serializer_class(self):
        if settings.RESPA_PAYMENTS_ENABLED:
            from payments.api.reservation import PaymentsReservationSerializer  # noqa
            return PaymentsReservationSerializer
        else:
            return ReservationSerializer

    def get_serializer(self, *args, **kwargs):
        if 'data' not in kwargs and len(args) == 1:
            # It's a read operation
            instance_or_page = args[0]
            if isinstance(instance_or_page, Reservation):
                self._page = [instance_or_page]
            else:
                self._page = instance_or_page

        return super().get_serializer(*args, **kwargs)

    def get_serializer_context(self, *args, **kwargs):
        context = super().get_serializer_context(*args, **kwargs)
        if hasattr(self, '_page'):
            context.update(self._get_cache_context())
        context['expanded'] = self.request.GET.get('include', '').split(',')
        return context

    def get_queryset(self):
        queryset = super().get_queryset()
        user = self.request.user

        # General Administrators can see all reservations
        if is_general_admin(user):
            return queryset

        # normal users can see only their own reservations and reservations that are confirmed, requested or
        # waiting for payment
        filters = Q(state__in=(Reservation.CONFIRMED, Reservation.REQUESTED, Reservation.WAITING_FOR_PAYMENT))
        if user.is_authenticated:
            filters |= Q(user=user)
        queryset = queryset.filter(filters)

        queryset = queryset.filter(resource__in=Resource.objects.visible_for(user))

        return queryset

    def perform_create(self, serializer):
        override_data = {'created_by': self.request.user, 'modified_by': self.request.user}
        if 'user' not in serializer.validated_data:
            override_data['user'] = self.request.user
        override_data['state'] = Reservation.CREATED
        instance = serializer.save(**override_data)

        resource = serializer.validated_data['resource']
        is_resource_manager = resource.is_manager(self.request.user)
        if resource.need_manual_confirmation and not is_resource_manager:
            new_state = Reservation.REQUESTED
        else:
            if instance.get_order():
                new_state = Reservation.WAITING_FOR_PAYMENT
            else:
                new_state = Reservation.CONFIRMED

        instance.set_state(new_state, self.request.user)

    def perform_update(self, serializer):
        old_instance = self.get_object()
        new_state = serializer.validated_data.pop('state', old_instance.state)
        new_instance = serializer.save(modified_by=self.request.user)
        new_instance.set_state(new_state, self.request.user)

    def perform_destroy(self, instance):
        instance.set_state(Reservation.CANCELLED, self.request.user)

    def list(self, request, *args, **kwargs):
        response = super().list(request, *args, **kwargs)
        if request.accepted_renderer.format == 'xlsx':
            response['Content-Disposition'] = 'attachment; filename={}.xlsx'.format(_('reservations'))
        return response

    def retrieve(self, request, *args, **kwargs):
        response = super().retrieve(request, *args, **kwargs)
        if request.accepted_renderer.format == 'xlsx':
            response['Content-Disposition'] = 'attachment; filename={}-{}.xlsx'.format(_('reservation'), kwargs['pk'])
        return response


register_view(ReservationViewSet, 'reservation')<|MERGE_RESOLUTION|>--- conflicted
+++ resolved
@@ -118,9 +118,8 @@
             for field_name in required:
                 self.fields[field_name].required = True
 
-<<<<<<< HEAD
         self.context.update({'resource': resource})
-=======
+
     def get_extra_fields(self, includes, context):
         from .resource import ResourceInlineSerializer
 
@@ -129,7 +128,6 @@
         if 'resource_detail' in includes:
             extra_fields['resource'] = ResourceInlineSerializer(read_only=True, context=context)
         return extra_fields
->>>>>>> adb4ab78
 
     def validate_state(self, value):
         instance = self.instance
