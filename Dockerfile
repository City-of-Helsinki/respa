
FROM python:3.6

WORKDIR /usr/src/app

ENV APP_NAME respa

RUN apt-get update && apt-get install -y gdal-bin postgresql-client gettext npm

COPY requirements.txt .

COPY deploy/requirements.txt ./deploy/requirements.txt

RUN pip install --no-cache-dir -r deploy/requirements.txt

COPY . .

<<<<<<< HEAD
# Upgrading NPM will cause an error "Unexpected token =" during the build
# RUN npm install -g npm && ./build-resources && apt-get remove -y npm && apt autoremove -y
=======
RUN npm install -g npm@8.1.2 && ./build-resources && apt-get remove -y npm && apt autoremove -y
>>>>>>> e1982e04

RUN mkdir -p www/media

RUN ./manage.py compilemessages

CMD ./deploy/server.sh<|MERGE_RESOLUTION|>--- conflicted
+++ resolved
@@ -15,12 +15,7 @@
 
 COPY . .
 
-<<<<<<< HEAD
-# Upgrading NPM will cause an error "Unexpected token =" during the build
-# RUN npm install -g npm && ./build-resources && apt-get remove -y npm && apt autoremove -y
-=======
 RUN npm install -g npm@8.1.2 && ./build-resources && apt-get remove -y npm && apt autoremove -y
->>>>>>> e1982e04
 
 RUN mkdir -p www/media
 
