# SOME DESCRIPTIVE TITLE.
# Copyright (C) YEAR THE PACKAGE'S COPYRIGHT HOLDER
# This file is distributed under the same license as the PACKAGE package.
# FIRST AUTHOR <EMAIL@ADDRESS>, YEAR.
#
#, fuzzy
msgid ""
msgstr ""
"Project-Id-Version: PACKAGE VERSION\n"
"Report-Msgid-Bugs-To: \n"
"POT-Creation-Date: 2018-11-09 16:45+0200\n"
"PO-Revision-Date: YEAR-MO-DA HO:MI+ZONE\n"
"Last-Translator: FULL NAME <EMAIL@ADDRESS>\n"
"Language-Team: LANGUAGE <LL@li.org>\n"
"Language: \n"
"MIME-Version: 1.0\n"
"Content-Type: text/plain; charset=UTF-8\n"
"Content-Transfer-Encoding: 8bit\n"
"Plural-Forms: nplurals=2; plural=(n != 1);\n"

msgid "No permission to modify this reservation's catering orders."
msgstr "Ingen tillåtelse att ändra reservationens cateringorder."

msgid "The order contains products from several providers."
msgstr "Ordern innehåller produkter från flera leverantörer."

msgid "time of creation"
msgstr "Datum skapad"

msgid "time of modification"
msgstr "Datum modifierad"

msgid "Name"
msgstr "Namn"

msgid "Price list URL"
msgstr "Prislista URL"

msgid "Units"
msgstr "Enheter"

msgid "Notification email"
msgstr "Meddelande e-post"

msgid "Catering provider"
msgstr ""

msgid "Catering providers"
msgstr ""

msgid "Catering product category"
msgstr ""

msgid "Catering product categories"
msgstr ""

msgctxt "catering"
msgid "Category"
msgstr ""

msgid "Description"
msgstr "Beskrivning"

msgid "Catering product"
msgstr ""

msgid "Catering products"
msgstr ""

msgid "Reservation"
msgstr "Reservation"

msgid "Invoicing data"
msgstr "Faktureringsdata"

msgid "Message"
msgstr "Meddelande"

msgid "Serving time"
msgstr ""

msgid "Catering order"
msgstr ""

msgid "Catering orders"
msgstr ""

msgid "Product"
msgstr "Produkt"

msgid "Quantity"
msgstr "Kvantitet"

msgid "Order"
msgstr "Beställning"

msgid "Catering order line"
msgstr ""

msgid "Catering order lines"
msgstr ""

msgid "Illegal type."
msgstr "Ogiltig typ."

msgid "You cannot comment this object."
msgstr "Du kan inte kommentera detta objekt."

msgid "Time of creation"
msgstr "Skapad"

msgid "Created by"
msgstr "Skapad av"

msgid "Text"
msgstr "Text"

msgid "Comment"
msgstr "Kommentar"

msgid "Comments"
msgstr "Kommentarer"

msgid "Notifications"
msgstr "Notifikationer"

msgid "Reservation requested"
msgstr "Bokning begärd"

msgid "Reservation requested official"
msgstr "Officiell begärd bokning"

msgid "Reservation cancelled"
msgstr "Bokning avbruten"

msgid "Reservation confirmed"
msgstr "Bokning godkänd"

msgid "Reservation created"
msgstr "Bokning skapad"

msgid "Reservation denied"
msgstr "Bokning avböjd"

msgid "Reservation created with access code"
msgstr "Bokning skapad med behörighetskod"

msgid "Catering order created"
msgstr ""

msgid "Catering order modified"
msgstr ""

msgid "Catering order deleted"
msgstr ""

msgid "Reservation comment created"
msgstr "Bokningskommentar skapad"

msgid "Catering order comment created"
msgstr ""

msgid "Type"
msgstr "Typ"

msgid "Short message"
msgstr "Kort meddelande"

msgid "Short notification text for e.g. SMS messages"
msgstr "Kort meddelande för ex. SMS"

msgid "Subject"
msgstr "Ämne"

msgid "Subject for email notifications"
msgstr "Ämne för e-post meddelande"

msgid "Body"
msgstr ""

msgid "Text body for email notifications"
msgstr "Text för e-post notifikationer"

msgid "HTML body"
msgstr "HTML text"

msgid "HTML body for email notifications"
msgstr "HTML text för e-post notifikationer"

msgid "Notification template"
msgstr "Meddelande mall"

msgid "Notification templates"
msgstr ""

msgid "No reservations."
msgstr "Ingen bokning"

msgid "No information available"
msgstr "Ingen information tillgänglig"

msgid "No reservations"
msgstr "Ingen bokning"

#, python-brace-format
msgid "Unit \"{pk_value}\" does not exist."
msgstr "Enhet \"{pk_value}\" existerar inte."

msgid "Either unit or a valid resource id is required."
msgstr "Enhet eller resurs är obligatorisk."

msgid "No resources found"
msgstr "Inga resurser hittades"

msgid "day-report"
msgstr "dags rapport"

msgctxt "report"
msgid "Catering order"
msgstr ""

msgid "pcs."
msgstr "st."

msgid "Too many (> 1000) reservations to return"
msgstr ""

msgid "reservation-details"
msgstr "Bokningsdetaljer"

msgid "Resource group"
msgstr "Resursgrupp"

msgid "Resource groups"
msgstr "Resursgrupper"

msgid "Required fields must be a subset of supported fields"
msgstr ""

msgid "HH:mm"
msgstr "HH:mm"

msgid "Illegal state change"
msgstr "Otillåten förändring av tillstånd"

msgid "You are not allowed to make reservations in this resource."
msgstr "Du får inte göra reservationer i denna resurs."

msgid "You cannot make a reservation in the past"
msgstr "Det går inte att göra reservationer i det förgångna."

#, python-format
msgid "The resource is reservable only before %(datetime)s"
msgstr "Resursen kan reserveras endast före %(datetime)s"

#, python-format
msgid "The resource is reservable only after %(datetime)s"
msgstr "Resursen kan reserveras först efter %(datetime)s"

msgid "Only allowed to be set by staff members"
msgstr "Endast tillåtet att fastställas av personal. "

msgid "This field cannot have a value with this resource"
msgstr "Det här fältet kan inte ha ett värde med den här resursen"

msgid "This field cannot be changed"
msgstr "Detta fält kan inte modifieras"

#, python-brace-format
msgid "Invalid pk \"{pk_value}\" - object does not exist."
msgstr "Felaktig pk \"{pk_value}\" - objektet existerar inte."

#, python-format
msgid "Invalid value in filter %(filter)s"
msgstr "Felaktigt värde i filter %(filter)s"

msgid "reservations"
msgstr "reservationer"

msgid "reservation"
msgstr "reservation"

msgid "Resource app"
msgstr "Resurs app"

msgid "unit group administrator"
msgstr ""

msgid "unit administrator"
msgstr ""

msgid "unit manager"
msgstr ""

msgid "open"
msgstr "öppen"

msgid "closed"
msgstr "stängd"

msgid "-"
msgstr "-"

msgid "Resource"
msgstr "Resurs"

msgid "Unit"
msgstr "Enhet"

msgid "Start date"
msgstr "Start datum"

msgid "End date"
msgstr "Slutdatum"

msgid "Closed"
msgstr "Stängd"

msgid "period"
msgstr "period"

msgid "periods"
msgstr "perioder"

msgid "You must set 'resource' or 'unit'"
msgstr "Du måste ange en resurs eller en enhet"

msgid "You must set either 'resource' or 'unit', but not both"
msgstr "Du måste ange antingen en resurs eller en enhet, men inte båda"

msgid "You must set 'start' and 'end' fields."
msgstr "Start och slut fälten måste innehålla ett värde"

msgid "Monday"
msgstr "måndag"

msgid "Tuesday"
msgstr "tisdag"

msgid "Wednesday"
msgstr "onsdag"

msgid "Thursday"
msgstr "torsdag"

msgid "Friday"
msgstr "fredag"

msgid "Saturday"
msgstr "lördag"

msgid "Sunday"
msgstr "söndag"

msgid "Period"
msgstr "period"

msgid "Weekday"
msgstr "veckodag"

msgid "Time when opens"
msgstr "Öppnar"

msgid "Time when closes"
msgstr "Stänger"

msgid "Range between opens and closes"
msgstr "Tid mellan öppnar och stänger"

msgid "description"
msgstr "beskrivning"

msgid "day"
msgstr "dag"

msgid "days"
msgstr "dagar"

msgid "Time of modification"
msgstr "Modifieringstidpukt"

msgid "Modified by"
msgstr "Modifierad av"

msgid "equipment category"
msgstr "utrsutningskatergori"

msgid "equipment categories"
msgstr "utrsutningskatergorier"

msgid "Category"
msgstr "Katergori"

msgctxt "singular"
msgid "equipment"
msgstr "utrustning"

msgctxt "plural"
msgid "equipment"
msgstr "utrustning"

msgid "equipment alias"
msgstr "utrustning alias"

msgid "equipment aliases"
msgstr "utrustning alias"

msgid "Can approve reservation"
msgstr "Kan godkänna reservation"

msgid "Can make reservations"
msgstr "Kan göra reservationer"

msgid "Can modify reservations"
msgstr "Kan modifiera reservationer"

msgid "Can make reservations outside opening hours"
msgstr "Kan göra reservationer utanför öppettider"

msgid "Can view reservation access code"
msgstr "Kan se reservationers behörighetskod"

msgid "Can view reservation extra fields"
msgstr "Kan se reservationers extra fält"

msgid "Can access reservation comments"
msgstr "Kan ser kommentarer i reservationer"

msgid "Can view reservation catering orders"
msgstr ""

msgid "Can modify reservation catering orders"
msgstr ""

msgid "created"
msgstr "skapad"

msgid "cancelled"
msgstr "avbruten"

msgid "confirmed"
msgstr "godkänd"

msgid "denied"
msgstr "nekad"

msgid "requested"
msgstr "begärd"

msgid "Begin time"
msgstr "Påbörja"

msgid "End time"
msgstr "Avsluta"

msgid "Length of reservation"
msgstr "Reservationens längd"

msgid "User"
msgstr "Användare"

msgid "State"
msgstr "Tillstånd"

msgid "Approver"
msgstr "Godkännare"

msgid "Access code"
msgstr "Behörighetskod"

msgid "Event subject"
msgstr "Evenemang ämne"

msgid "Event description"
msgstr "Evenemang beskrivning"

msgid "Number of participants"
msgstr "Antalet deltagare"

msgid "Participants"
msgstr "Deltagare"

msgid "Host name"
msgstr "Värdnamn"

msgid "Reserver name"
msgstr ""

msgid "Reserver ID (business or person)"
msgstr ""

msgid "Reserver email address"
msgstr ""

msgid "Reserver phone number"
msgstr ""

msgid "Reserver address street"
msgstr ""

msgid "Reserver address zip"
msgstr ""

msgid "Reserver address city"
msgstr ""

msgid "Company"
msgstr ""

msgid "Billing address street"
msgstr ""

msgid "Billing address zip"
msgstr ""

msgid "Billing address city"
msgstr ""

msgid "Original ID"
msgstr ""

msgid "You must end the reservation after it has begun"
msgstr ""

msgid "Begin and end time must match time slots"
msgstr ""

msgid "The resource is already reserved for some of the period"
msgstr ""

#, python-format
msgid "The minimum reservation length is %(min_period)s"
msgstr ""

msgid "Field name"
msgstr ""

msgid "Reservation metadata field"
msgstr ""

msgid "Reservation metadata fields"
msgstr ""

msgid "Supported fields"
msgstr ""

msgid "Required fields"
msgstr ""

msgid "Reservation metadata set"
msgstr ""

msgid "Reservation metadata sets"
msgstr ""

msgid "Invalid value"
msgstr "Ogiltigt värde"

msgid "Space"
msgstr "Utrymme"

msgid "Person"
msgstr "Person"

msgid "Item"
msgstr "Föremål"

msgid "Main type"
msgstr "Huvudtyp"

msgid "resource type"
msgstr "typ av resurs"

msgid "resource types"
msgstr "typ av resurser"

msgid "Parent"
msgstr "Förälder"

msgid "Public"
msgstr "Offentlig"

msgid "purpose"
msgstr "syfte"

msgid "purposes"
msgstr "syften"

msgctxt "singular"
msgid "terms of use"
msgstr "villkor"

msgctxt "plural"
msgid "terms of use"
msgstr "villkor"

msgid "None"
msgstr "Ingen"

msgid "Weak"
msgstr "Svag"

msgid "Strong"
msgstr "Stark"

msgid "6-digit pin code"
msgstr "6-siffrig PIN-kod"

msgid "Resource type"
msgstr "Resurs typ"

msgid "Purposes"
msgstr "Syften"

msgid "Need manual confirmation"
msgstr "Kräver manuell bekräftelse"

msgid "Authentication"
msgstr "Autentisering"

msgid "People capacity"
msgstr "Kapacitet"

msgid "Area"
msgstr "Yta"

msgid "Location"
msgstr "Plats"

msgid "Minimum reservation time"
msgstr "Minsta bokningstid"

msgid "Maximum reservation time"
msgstr "Längsta bokningstid"

msgid "Equipment"
msgstr "Utrustning"

msgid "Maximum number of active reservations per user"
msgstr "Högsta antalet aktiva bokningar per användare"

msgid "Reservable"
msgstr "Bokningsbar"

msgid "Reservation info"
msgstr "Bokningsinfo"

msgid "Responsible contact info"
msgstr "Ansvarig person"

msgid "Generic terms"
msgstr "Allmänna villkor"

msgid "Specific terms"
msgstr "Specifika villkor"

msgid "Extra content to \"reservation requested\" notification"
msgstr "Extra innehåll till \"reservation begärd\" anmälan"

msgid "Extra content to \"reservation confirmed\" notification"
msgstr "Extra innehåll till \"reservation godkänd\" anmälan"

msgid "Min price per hour"
msgstr "Lägsta pris per timme"

msgid "Max price per hour"
msgstr "Högsta pris per timme"

msgid "Access code type"
msgstr "Typ av behörighetskod"

msgid "Reservable max. days in advance"
msgstr "Bokningsbar dagar i förväg"

<<<<<<< HEAD
msgid "External reservation URL"
msgstr "Extern kalenderadress"

msgid ""
"A link to an external reservation system if this resource is managed "
"elsewhere"
msgstr "En URL till ett externt bokningssystem om den här resursen hanteras annorstädes"
=======
msgid "Reservable min. days in advance"
msgstr "Dagar tills bokning är möjlig"
>>>>>>> be8adb05

msgid "resource"
msgstr "resurs"

msgid "resources"
msgstr "resurser"

msgid "You cannot make a multi day reservation"
msgstr ""

msgid "You must start and end the reservation during opening hours"
msgstr ""

#, python-format
msgid "The maximum reservation length is %(max_period)s"
msgstr ""

msgid "Maximum number of active reservations for this resource exceeded."
msgstr ""

msgid "This value cannot be greater than max price per hour"
msgstr ""

msgid "Main photo"
msgstr "Huvudbild"

msgid "Ground plan"
msgstr "Grundritning"

msgid "Map"
msgstr "Karta"

msgid "Other"
msgstr "Annan"

msgid "Caption"
msgstr "Bildtext"

msgid "Image"
msgstr "Bild"

msgid "Cropping"
msgstr "Avskärning"

msgid "Sort order"
msgstr "Sortera efter"

msgid "resource image"
msgstr "resurs bild"

msgid "resource images"
msgstr "resurs bilder"

msgctxt "singular"
msgid "resource equipment"
msgstr "resrus utrustning"

msgctxt "plural"
msgid "resource equipment"
msgstr "resurs utrustning"

msgid "Identifier"
msgstr "Identifierare"

msgid "Resources"
msgstr "Resurser"

msgid "Overlapping opening hours"
msgstr "Överlappande öppettider"

msgid "Time zone"
msgstr "Tidzon"

msgid "Manager email"
msgstr ""

msgid "Street address"
msgstr "Gatuadress"

msgid "Postal code"
msgstr "Postkod"

msgid "Phone number"
msgstr "Telefonnummer"

msgid "Email"
msgstr "E-post"

msgid "WWW link"
msgstr "WWW länk"

msgid "Full postal address"
msgstr "Fullständig adress"

msgid "Municipality"
msgstr "Kommun"

msgid "Picture URL"
msgstr "Bild URL"

msgid "Picture caption"
msgstr "Bilddtext"

msgid "unit"
msgstr "enhet"

msgid "units"
msgstr "enheter"

msgid "subject of the authorization"
msgstr ""

msgid "authorization level"
msgstr ""

msgid "authorized user"
msgstr ""

msgid "unit authorization"
msgstr ""

msgid "unit authorizations"
msgstr ""

msgid "Namespace"
msgstr ""

msgid "Value"
msgstr "Värde"

msgid "unit identifier"
msgstr "identifierare av enhet"

msgid "unit identifiers"
msgstr "identifierare av enhet"

msgid "unit group"
msgstr "enhetgrupp"

msgid "unit groups"
msgstr "enhetgrupper"

msgid "unit group authorization"
msgstr ""

msgid "unit group authorizations"
msgstr ""

#, python-format
msgid "%(count)d hour"
msgid_plural "%(count)d hours"
msgstr[0] ""
msgstr[1] ""

#, python-format
msgid "%(count)d minute"
msgid_plural "%(count)d minutes"
msgstr[0] ""
msgstr[1] ""

msgid "Add Another"
msgstr ""

msgid "Delete Item"
msgstr ""

msgid "Finnish"
msgstr ""

msgid "English"
msgstr ""

msgid "Swedish"
msgstr ""

msgid "yyyy-mm-dd"
msgstr "dd.mm.yyyy"

msgid "Yes"
msgstr "Ja"

msgid "No"
msgstr "Ingen"

msgid "Hidden"
msgstr "Dold"

msgid "Published"
msgstr "Offentlig"

msgid "Can not be reserved"
msgstr "Kan inte reserveras"

msgid "Bookable"
msgstr "Kan reserveras"

msgid "Please check the opening hours."
msgstr "Kontrollera öppethållningstider"

msgid "Log out"
msgstr ""

msgid "Copy time period"
msgstr "Kopiera tidsperiod"

msgid "Edit time period"
msgstr "Modifiera tidsperiod"

msgid "Time interval"
msgstr "Tidsintervall"

msgid "Remove time period"
msgstr "Ta bort tidsperiod"

msgid "Tarkista seuraavat virheet"
msgstr "Kontrollera följande fel"

msgid "Choose image"
msgstr "Välj bild"

msgid "Remove image"
msgstr "Radera bild"

msgid "Log in"
msgstr ""

#, fuzzy
#| msgid "You are not allowed to make reservations in this resource."
msgid "You are not allowed to use Respa Admin."
msgstr "Du får inte göra reservationer i denna resurs."

#, python-format
msgid ""
"\n"
"                Sorry, but \"%(user)s\" is not allowed to use Respa Admin.\n"
"                Please log in with a different account.\n"
"                "
msgstr ""

msgid "Login failed"
msgstr ""

msgid "Log in with Helsinki account"
msgstr ""

#, fuzzy
#| msgid "username"
msgid "Username"
msgstr "användarnamn"

#, fuzzy
#| msgid "password"
msgid "Password"
msgstr "lösenord"

msgid "All resources I manage"
msgstr "Alla mina resurser"

msgid "Add a new resource"
msgstr "Skapa ny resurs"

msgid "Search"
msgstr "Sök"

msgid "All resources"
msgstr "Alla resurser"

msgid "Filter"
msgstr "Filtrera"

msgid "Filter by type"
msgstr "Filtrera enligt typ"

msgid "Filter by unit"
msgstr "Filtrera enligt plats"

msgid "Availability"
msgstr "Tillgänglighet"

msgid "Visibility"
msgstr "Synlighet"

msgid "Edit"
msgstr "Redigera"

msgid "Booking information"
msgstr "Bokningsinformation"

msgid "*Mandatory fields"
msgstr "*Obligatoriska fält"

msgid "Additional information before calendar."
msgstr "Ytterligare information"

msgid "E-mail notifications"
msgstr "E-post notifikationer"

msgid "A notification will be sent when a space is booked."
msgstr "Ett meddelande kommer att skickas då ett utrymme har bokats."

msgid "Choose from the list below"
msgstr "Välj från listan nedan"

msgid "General information"
msgstr "Allmän information"

msgid "*Mandatory Fields"
msgstr "*Obligatoriska fält"

msgid "Name and description"
msgstr "Namn och beskrivning"

msgid "Contact person"
msgstr "Kontaktperson"

msgid ""
"Not used in the user interface of 'varaamo' but the information is added to "
"the confirmation e-mail sent to the customer."
msgstr ""
"Används ej i användargränssnittet för 'varaamo', informationen läggs till i "
"E-postbekräftelsen skickad till kunden."

msgid "External calendar"
msgstr "Externt kalendersystem"

msgid "Images"
msgstr "Bilder"

msgid "You can only choose one main image."
msgstr "Du kan endast välja en huvudbild."

msgid "Add image"
msgstr "Lägg till bild"

msgid "Authentication, terms and price"
msgstr "Autentisering, villkor och pris"

msgid "Opening hours"
msgstr "Öppettider"

msgid "Add new time period"
msgstr "Lägg till en ny tidsperiod"

msgid "Add general time period"
msgstr "Lägg till allmäm tidsperiod"

msgid "Pricing"
msgstr "Pris"

msgid "The space is free of charge"
msgstr "Detta utrymme är gratis"

msgid "Functions"
msgstr "Funktioner"

msgid "Save"
msgstr "Spara"

msgid "Edit resource"
msgstr "Modifiera resurs"

msgid "Create new resource"
msgstr "Skapa ny resurs"

msgid "name"
msgstr "namn"

msgid "a descriptive name for this Exchange configuration"
msgstr ""

msgid "EWS URL"
msgstr ""

msgid ""
"the URL to the Exchange Web Service (e.g. https://contoso.com/EWS/Exchange."
"asmx)"
msgstr ""

msgid "username"
msgstr "användarnamn"

msgid "the service user to authenticate as, in domain\\username format"
msgstr ""

msgid "password"
msgstr "lösenord"

msgid "the user's password (stored as plain-text)"
msgstr ""

msgid "enabled"
msgstr ""

msgid ""
"whether synchronization is enabled at all against this Exchange instance"
msgstr ""

msgid "Exchange configuration"
msgstr ""

msgid "Exchange configurations"
msgstr ""

msgid "sync Exchange to Respa"
msgstr ""

msgid ""
"if disabled, events will not be synced from the Exchange calendar to Respa"
msgstr ""

msgid "sync Respa to Exchange"
msgstr ""

msgid ""
"if disabled, new events will not be synced from Respa to the Exchange "
"calendar; pre-existing events continue to be updated"
msgstr ""

msgid "principal email"
msgstr ""

msgid "the email address for this resource in Exchange"
msgstr ""

msgid "Exchange resource"
msgstr ""

msgid "Exchange resources"
msgstr ""

msgid "Exchange reservation"
msgstr ""

msgid "Exchange reservations"
msgstr ""

msgid "Favorite resources"
msgstr ""

msgid "staff status"
msgstr ""

msgid ""
"Designates whether the user can log into Django Admin or Respa Admin sites."
msgstr ""

msgid "general administrator status"
msgstr "universell administratör"

msgid ""
"Designates whether the user is a General Administrator with special "
"permissions to many objects within Respa. This is almost as powerful as "
"superuser."
msgstr ""<|MERGE_RESOLUTION|>--- conflicted
+++ resolved
@@ -251,11 +251,7 @@
 
 #, python-format
 msgid "The resource is reservable only before %(datetime)s"
-msgstr "Resursen kan reserveras endast före %(datetime)s"
-
-#, python-format
-msgid "The resource is reservable only after %(datetime)s"
-msgstr "Resursen kan reserveras först efter %(datetime)s"
+msgstr ""
 
 msgid "Only allowed to be set by staff members"
 msgstr "Endast tillåtet att fastställas av personal. "
@@ -672,7 +668,9 @@
 msgid "Reservable max. days in advance"
 msgstr "Bokningsbar dagar i förväg"
 
-<<<<<<< HEAD
+msgid "Reservable min. days in advance"
+msgstr "Dagar tills bokning är möjlig"
+
 msgid "External reservation URL"
 msgstr "Extern kalenderadress"
 
@@ -680,10 +678,6 @@
 "A link to an external reservation system if this resource is managed "
 "elsewhere"
 msgstr "En URL till ett externt bokningssystem om den här resursen hanteras annorstädes"
-=======
-msgid "Reservable min. days in advance"
-msgstr "Dagar tills bokning är möjlig"
->>>>>>> be8adb05
 
 msgid "resource"
 msgstr "resurs"
