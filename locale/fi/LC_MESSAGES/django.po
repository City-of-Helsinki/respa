# SOME DESCRIPTIVE TITLE.
# Copyright (C) YEAR THE PACKAGE'S COPYRIGHT HOLDER
# This file is distributed under the same license as the PACKAGE package.
# FIRST AUTHOR <EMAIL@ADDRESS>, YEAR.
#
msgid ""
msgstr ""
"Project-Id-Version: PACKAGE VERSION\n"
"Report-Msgid-Bugs-To: \n"
"POT-Creation-Date: 2018-11-09 16:45+0200\n"
"PO-Revision-Date: 2018-09-27 12:10+0300\n"
"Last-Translator: FULL NAME <EMAIL@ADDRESS>\n"
"Language-Team: LANGUAGE <LL@li.org>\n"
"Language: \n"
"MIME-Version: 1.0\n"
"Content-Type: text/plain; charset=UTF-8\n"
"Content-Transfer-Encoding: 8bit\n"
"Plural-Forms: nplurals=2; plural=(n != 1);\n"

msgid "No permission to modify this reservation's catering orders."
msgstr "Ei oikeutta muokata tämän varauksen tarjoilutilauksia."

msgid "The order contains products from several providers."
msgstr "Tilaus sisältää tuotteita useammalta tarjoajalta."

msgid "time of creation"
msgstr "Lisäysaika"

msgid "time of modification"
msgstr "Muokkausaika"

msgid "Name"
msgstr "Nimi"

msgid "Price list URL"
msgstr "Hintalistan URL"

msgid "Units"
msgstr "Toimipisteet"

msgid "Notification email"
msgstr "Herätesähköposti"

msgid "Catering provider"
msgstr "Tarjoaja"

msgid "Catering providers"
msgstr "Tarjoajat"

msgid "Catering product category"
msgstr "Tuotekategoria"

msgid "Catering product categories"
msgstr "Tuotekategoriat"

msgctxt "catering"
msgid "Category"
msgstr "Kategoria"

msgid "Description"
msgstr "Kuvaus"

msgid "Catering product"
msgstr "Tuote"

msgid "Catering products"
msgstr "Tuotteet"

msgid "Reservation"
msgstr "Varaus"

msgid "Invoicing data"
msgstr "Laskutusnumero"

msgid "Message"
msgstr "Viesti"

msgid "Serving time"
msgstr "Tarjoiluaika"

msgid "Catering order"
msgstr "Tarjoilutilaus"

msgid "Catering orders"
msgstr "Tarjoilutilaukset"

msgid "Product"
msgstr "Tuote"

msgid "Quantity"
msgstr "Lukumäärä"

msgid "Order"
msgstr "Tilaus"

msgid "Catering order line"
msgstr "Tilausrivi"

msgid "Catering order lines"
msgstr "Tilausrivit"

msgid "Illegal type."
msgstr "Kielletty tyyppi."

msgid "You cannot comment this object."
msgstr "Et voi kommentoida tätä objektia."

msgid "Time of creation"
msgstr "Lisäysaika"

msgid "Created by"
msgstr "Lisääjä"

msgid "Text"
msgstr "Teksti"

msgid "Comment"
msgstr "Kommentti"

msgid "Comments"
msgstr "Kommentit"

msgid "Notifications"
msgstr "Herätteet"

msgid "Reservation requested"
msgstr "Alustava varaus tehty"

msgid "Reservation requested official"
msgstr "Alustava varaus tehty virkailija"

msgid "Reservation cancelled"
msgstr "Varaus peruttu"

msgid "Reservation confirmed"
msgstr "Varaus vahvistettu"

msgid "Reservation created"
msgstr "Varaus luotu"

msgid "Reservation denied"
msgstr "Varaus hylätty"

msgid "Reservation created with access code"
msgstr "Varaus pääsykoodin kanssa tehty"

msgid "Catering order created"
msgstr "Tarjoilutilaus luotu"

msgid "Catering order modified"
msgstr "Tarjoilutilausta muokattu"

msgid "Catering order deleted"
msgstr "Tarjoilutilaus poistettu"

msgid "Reservation comment created"
msgstr "Varauskommentti luotu"

msgid "Catering order comment created"
msgstr "Tarjoilutilauskommentti luotu"

msgid "Type"
msgstr "Tyyppi"

msgid "Short message"
msgstr "Lyhyt viesti"

msgid "Short notification text for e.g. SMS messages"
msgstr "Lyhyt viesti esimerkiksi SMS-viesteihin"

msgid "Subject"
msgstr "Otsikko"

msgid "Subject for email notifications"
msgstr "Otsikko sähköpostiviesteihin"

msgid "Body"
msgstr "Sisältö"

msgid "Text body for email notifications"
msgstr "Tekstisisältö sähköpostiviesteihin"

msgid "HTML body"
msgstr "HTML-sisältö"

msgid "HTML body for email notifications"
msgstr "HTML-sisältö sähköpostiviesteihin"

msgid "Notification template"
msgstr "Herätemalli"

msgid "Notification templates"
msgstr "Herätemallit"

msgid "No reservations."
msgstr "Ei varauksia."

msgid "No information available"
msgstr "Ei tietoja saatavilla"

msgid "No reservations"
msgstr "Ei varauksia"

#, python-brace-format
msgid "Unit \"{pk_value}\" does not exist."
msgstr ""

msgid "Either unit or a valid resource id is required."
msgstr "Joko unit tai resource on pakollinen."

msgid "No resources found"
msgstr "Resurssia ei löytynyt"

msgid "day-report"
msgstr "päiväraportti"

msgctxt "report"
msgid "Catering order"
msgstr "Tarjoilutilaus"

msgid "pcs."
msgstr "kpl"

msgid "Too many (> 1000) reservations to return"
msgstr "Liian monta (> 1000) varausta palautettavaksi"

msgid "reservation-details"
msgstr "varauksen-tiedot"

msgid "Resource group"
msgstr "Resurssiryhmä"

msgid "Resource groups"
msgstr "Resurssiryhmät"

msgid "Import Service Map"
msgstr "Tuo Service Map"

msgid "Import Kirkanta"
msgstr "Tuo Kirkanta"

msgid "Required fields must be a subset of supported fields"
msgstr "Jokaisen pakollisen kentän täytyy olla myös tuettu kenttä"

msgid "Import municipalities"
msgstr "Tuo kunnat"

msgid "Import divisions"
msgstr "Tuo alueet"

msgid "HH:mm"
msgstr "TT:mm"

msgid "Illegal state change"
msgstr "Kielletty tilan vaihto"

msgid "You are not allowed to make reservations in this resource."
msgstr "Varauksen teko tähän resurssiin ei ole sallittua."

msgid "You cannot make a reservation in the past"
msgstr "Varauksen teko menneisyyteen ei ole sallittua"

#, python-format
msgid "The resource is reservable only before %(datetime)s"
msgstr "Tila on varattavissa vain ennen %(datetime)s"

# python-format
#, python-format
msgid "The resource is reservable only after %(datetime)s"
msgstr "Tila on varattavissa vain %(datetime)s jälkeen"

msgid "Only allowed to be set by staff members"
msgstr "Ainoastaan virkailijat saavat asettaa"

msgid "This field cannot have a value with this resource"
msgstr "Tällä kentällä ei voi olla arvoa tällä resurssilla"

msgid "This field cannot be changed"
msgstr "Tätä arvoa ei voi muuttaa"

#, python-brace-format
msgid "Invalid pk \"{pk_value}\" - object does not exist."
msgstr ""

#, python-format
msgid "Invalid value in filter %(filter)s"
msgstr "Virheellinen arvo filtterissä %(filter)s"

msgid "reservations"
msgstr "varaukset"

msgid "reservation"
msgstr "varaus"

msgid "Resource app"
msgstr "Resurssisovellus"

msgid "unit group administrator"
msgstr "toimipisteryhmän ylläpitäjä"

msgid "unit administrator"
msgstr "toimipisteen ylläpitäjä"

msgid "unit manager"
msgstr "toimipisteen hoitaja"

msgid "open"
msgstr "auki"

msgid "closed"
msgstr "kiinni"

msgid "-"
msgstr "-"

msgid "Resource"
msgstr "Resurssi"

msgid "Unit"
msgstr "Toimipiste"

msgid "Start date"
msgstr "Alkupäivä"

msgid "End date"
msgstr "Loppupäivä"

msgid "Closed"
msgstr "Suljettu"

msgid "period"
msgstr "aikaväli"

msgid "periods"
msgstr "aikavälit"

msgid "You must set 'resource' or 'unit'"
msgstr "Aseta 'resource' tai 'unit'"

msgid "You must set either 'resource' or 'unit', but not both"
msgstr "Aseta 'resource' tai 'unit', älä molempia"

msgid "You must set 'start' and 'end' fields."
msgstr "Aseta 'resource' tai 'unit'"

msgid "Monday"
msgstr "maanantai"

msgid "Tuesday"
msgstr "tiistai"

msgid "Wednesday"
msgstr "keskiviikko"

msgid "Thursday"
msgstr "torstai"

msgid "Friday"
msgstr "perjantai"

msgid "Saturday"
msgstr "lauantai"

msgid "Sunday"
msgstr "sunnuntai"

msgid "Period"
msgstr "Aikaväli"

msgid "Weekday"
msgstr "Viikonpäivä"

msgid "Time when opens"
msgstr "Aukeamisaika"

msgid "Time when closes"
msgstr "Sulkemisaika"

msgid "Range between opens and closes"
msgstr "Aukioloajan pituus"

msgid "description"
msgstr "kuvaus"

msgid "day"
msgstr "päivä"

msgid "days"
msgstr "päivät"

msgid "Time of modification"
msgstr "Muokkausaika"

msgid "Modified by"
msgstr "Muokkaaja"

msgid "equipment category"
msgstr "varusteluokka"

msgid "equipment categories"
msgstr "varusteluokat"

msgid "Category"
msgstr "Luokka"

msgctxt "singular"
msgid "equipment"
msgstr "varuste"

msgctxt "plural"
msgid "equipment"
msgstr "varusteet"

msgid "equipment alias"
msgstr "varusteen toinen nimi"

msgid "equipment aliases"
msgstr "varusteen toiset nimet"

msgid "Can approve reservation"
msgstr "Voi hyväksyä varauksen"

msgid "Can make reservations"
msgstr "Voi tehdä varauksia"

msgid "Can modify reservations"
msgstr "Voi muokata varauksia"

msgid "Can make reservations outside opening hours"
msgstr "Voi tehdä varauksia aukioloaikojen ulkopuolella"

msgid "Can view reservation access code"
msgstr "Voi nähdä varauksen pääsykoodin"

msgid "Can view reservation extra fields"
msgstr "Voi nähdä varauksen lisäkentät"

msgid "Can access reservation comments"
msgstr "Pääsy varauksen kommentteihin"

msgid "Can view reservation catering orders"
msgstr "Voi nähdä varauksen cateringtilaukset"

msgid "Can modify reservation catering orders"
msgstr "Voi muokata varauksen tarjoilutilauksia"

msgid "created"
msgstr "luoja"

msgid "cancelled"
msgstr "peruttu"

msgid "confirmed"
msgstr "hyväksytty"

msgid "denied"
msgstr "hylätty"

msgid "requested"
msgstr "käsiteltävänä"

msgid "Begin time"
msgstr "Alkuaika"

msgid "End time"
msgstr "Loppuaika"

msgid "Length of reservation"
msgstr "Varauksen kesto"

msgid "User"
msgstr "Käyttäjä"

msgid "State"
msgstr "Tila"

msgid "Approver"
msgstr "Hyväksyjä"

msgid "Access code"
msgstr "Pääsykoodi"

msgid "Event subject"
msgstr "Tapahtuman nimi"

msgid "Event description"
msgstr "Tapahtuman kuvaus"

msgid "Number of participants"
msgstr "Osallistujamäärä"

msgid "Participants"
msgstr "Osallistujat"

msgid "Host name"
msgstr "Isäntä"

msgid "Reserver name"
msgstr "Varaajan nimi"

msgid "Reserver ID (business or person)"
msgstr "Varaajan tunniste (yritys tai henkilö)"

msgid "Reserver email address"
msgstr "Varaajan sähköpostiosoite"

msgid "Reserver phone number"
msgstr "Varaajan puhelinnumero"

msgid "Reserver address street"
msgstr "Varaajan katuosoite"

msgid "Reserver address zip"
msgstr "Varaajan postinumero"

msgid "Reserver address city"
msgstr "Varaajan kaupunki"

msgid "Company"
msgstr "Yhdistys"

msgid "Billing address street"
msgstr "Laskutusosoite katuosoite"

msgid "Billing address zip"
msgstr "Laskutusosoite postinumero"

msgid "Billing address city"
msgstr "Laskutusosoite kaupunki"

msgid "Original ID"
msgstr "Alkuperäinen tunniste"

msgid "You must end the reservation after it has begun"
msgstr "Varauksen loppuaika ei voi olla ennen alkuaikaa"

msgid "Begin and end time must match time slots"
msgstr "Alku- ja loppuajan täytyy osua aikaikkunoihin"

msgid "The resource is already reserved for some of the period"
msgstr "Tila on jo varattu ainakin osan ajanjaksosta"

#, python-format
msgid "The minimum reservation length is %(min_period)s"
msgstr "Varauksen minimikesto on %(min_period)s"

msgid "Field name"
msgstr "Kentän nimi"

msgid "Reservation metadata field"
msgstr "Varauksen metatietokenttä"

msgid "Reservation metadata fields"
msgstr "Varauksen metatietokentät"

msgid "Supported fields"
msgstr "Tuetut kentät"

msgid "Required fields"
msgstr "Pakolliset kentät"

msgid "Reservation metadata set"
msgstr "Varauksen metatietojoukko"

msgid "Reservation metadata sets"
msgstr "Varauksen metatietojoukot"

msgid "Invalid value"
msgstr "Epäkelpo arvo"

msgid "Space"
msgstr "Tila"

msgid "Person"
msgstr "Henkilö"

msgid "Item"
msgstr "Esine"

msgid "Main type"
msgstr "Päätyyppi"

msgid "resource type"
msgstr "resurssityyppi"

msgid "resource types"
msgstr "resurssityypit"

msgid "Parent"
msgstr "Vanhempi"

msgid "Public"
msgstr "Julkinen"

msgid "purpose"
msgstr "käyttötarkoitus"

msgid "purposes"
msgstr "käyttötarkoitukset"

msgctxt "singular"
msgid "terms of use"
msgstr "käyttöehdot"

msgctxt "plural"
msgid "terms of use"
msgstr "käyttöehdot"

msgid "None"
msgstr "Ei mitään"

msgid "Weak"
msgstr "Heikko"

msgid "Strong"
msgstr "Vahva"

msgid "6-digit pin code"
msgstr "6-numeroinen pin-koodi"

msgid "Resource type"
msgstr "Resurssityyppi"

msgid "Purposes"
msgstr "Käyttötarkoitukset"

msgid "Need manual confirmation"
msgstr "Tarvitsee virkailijan vahvistuksen"

msgid "Authentication"
msgstr "Tunnistautuminen"

msgid "People capacity"
msgstr "Henkilömäärä"

msgid "Area (m2)"
msgstr "Pinta-ala (m2)"

msgid "Location"
msgstr "Sijainti"

msgid "Minimum reservation time"
msgstr "Lyhin varausaika"

msgid "Maximum reservation time"
msgstr "Pisin varausaika"

msgid "Equipment"
msgstr "Varustelut"

msgid "Maximum number of active reservations per user"
msgstr "Varauksia enintään per käyttäjä (voimassa olevia)"

msgid "Reservable"
msgstr "Varattavissa"

msgid "Reservation info"
msgstr "Varausinfo"

msgid "Responsible contact info"
msgstr "Vastuuhenkilön yhteystiedot"

msgid "Generic terms"
msgstr "Yleiset ehdot"

msgid "Specific terms"
msgstr "Resurssikohtaiset ehdot"

msgid "Extra content to \"reservation requested\" notification"
msgstr "Lisäsisältö \"alustava varaus\"-ilmoitukseen"

msgid "Extra content to \"reservation confirmed\" notification"
msgstr "Lisäsisältö \"varaus vahvistettu\"-ilmoitukseen"

msgid "Min price per hour"
msgstr "Minimituntihinta"

msgid "Max price per hour"
msgstr "Maksimituntihinta"

msgid "Access code type"
msgstr "Pääsykoodityyppi"

msgid "Reservable max. days in advance"
msgstr "Varattavissa enintään näin monta päivää etukäteen"

msgid "Reservable min. days in advance"
msgstr "Varattavissa vähintään näin monta päivää etukäteen"

msgid "External reservation URL"
msgstr "Ulkoisen varauskalenterin URL"

msgid ""
"A link to an external reservation system if this resource is managed "
"elsewhere"
msgstr ""
"Ulkoisen varausjärjestelmän osoite jos tätä resurssia hallitaan muualla"

msgid "resource"
msgstr "resurssi"

msgid "resources"
msgstr "resurssit"

msgid "You cannot make a multi day reservation"
msgstr "Varaus ei saa ulottua useammalle päivälle"

msgid "You must start and end the reservation during opening hours"
msgstr "Varauksen täytyy alkaa ja päättyä aukioloaikojen sisällä"

#, python-format
msgid "The maximum reservation length is %(max_period)s"
msgstr "Varauksen maksimikesto on %(max_period)s"

msgid "Maximum number of active reservations for this resource exceeded."
msgstr "Liikaa voimassa olevia varauksia tähän tilaan."

msgid "This value cannot be greater than max price per hour"
msgstr "Tämä arvo ei voi olla suurempi kuin maksimituntihinta"

msgid "Main photo"
msgstr "Päävalokuva"

msgid "Ground plan"
msgstr "Pohjapiirros"

msgid "Map"
msgstr "Kartta"

msgid "Other"
msgstr "Toinen"

msgid "Caption"
msgstr "Kuvateksti"

msgid "Image"
msgstr "Kuva"

msgid "Cropping"
msgstr "Rajaus"

msgid "Sort order"
msgstr "Järjestysnumero"

msgid "resource image"
msgstr "resurssin kuva"

msgid "resource images"
msgstr "resurssin kuvat"

msgctxt "singular"
msgid "resource equipment"
msgstr "resurssin varuste"

msgctxt "plural"
msgid "resource equipment"
msgstr "resurssin varusteet"

msgid "Identifier"
msgstr "Tunniste"

msgid "Resources"
msgstr "Resurssit"

msgid "Overlapping opening hours"
msgstr "Päällekkäiset aukioloajat"

msgid "Time zone"
msgstr "Aikavyöhyke"

msgid "Manager email"
msgstr "Vahtimestarin sähköpostiosoite"

msgid "Street address"
msgstr "Katuosoite"

msgid "Postal code"
msgstr "Postinumero"

msgid "Phone number"
msgstr "Puhelinnumero"

msgid "Email"
msgstr "Sähköpostiosoite"

msgid "WWW link"
msgstr "Www-osoite"

msgid "Full postal address"
msgstr "Täysi postiosoite"

msgid "Municipality"
msgstr "Kunta"

msgid "Picture URL"
msgstr "Valokuvan osoite"

msgid "Picture caption"
msgstr "Valokuvan kuvateksti"

msgid "unit"
msgstr "toimipiste"

msgid "units"
msgstr "toimipisteet"

msgid "subject of the authorization"
msgstr "valtuutuksen kohde"

msgid "authorization level"
msgstr "valtuutustaso"

msgid "authorized user"
msgstr "valtuutettu käyttäjä"

msgid "unit authorization"
msgstr "toimipisteen valtuutus"

msgid "unit authorizations"
msgstr "toimipisteiden valtuutukset"

msgid "Namespace"
msgstr "Tunnisteavaruus"

msgid "Value"
msgstr "Arvo"

msgid "unit identifier"
msgstr "toimipisteen tunniste"

msgid "unit identifiers"
msgstr "toimipisteen tunnisteet"

msgid "unit group"
msgstr "toimipisteryhmä"

msgid "unit groups"
msgstr "toimipisteryhmät"

msgid "unit group authorization"
msgstr "toimipisteryhmän valtuutus"

msgid "unit group authorizations"
msgstr "toimipisteryhmien valtuutukset"

#, python-format
msgid "%(count)d hour"
msgid_plural "%(count)d hours"
msgstr[0] "%(count)d tunti"
msgstr[1] "%(count)d tuntia"

#, python-format
msgid "%(count)d minute"
msgid_plural "%(count)d minutes"
msgstr[0] "%(count)d minuutti"
msgstr[1] "%(count)d minuuttia"

msgid "Home"
msgstr ""

msgid "Add Another"
msgstr "Lisää toinen"

msgid "Delete Item"
msgstr "Poista"

msgid "Finnish"
msgstr "Suomi"

msgid "English"
msgstr "Englanti"

msgid "Swedish"
msgstr "Ruotsi"

msgid "yyyy-mm-dd"
msgstr "dd.mm.yyyy"

msgid "Yes"
msgstr "Kyllä"

msgid "No"
msgstr "Ei"

msgid "Hidden"
msgstr "Piilotettu"

msgid "Published"
msgstr "Julkaistu"

msgid "Can not be reserved"
msgstr "Ei varattavissa"

msgid "Bookable"
msgstr "Varattavissa"

msgid "Please check the opening hours."
msgstr "Tarkista aukioloajat."

msgid "Log out"
msgstr "Kirjaudu ulos"

msgid "Copy time period"
msgstr "Kopioi aikajakso"

msgid "Edit time period"
msgstr "Muokkaa ajanjaksoa"

msgid "Time interval"
msgstr "Aikaväli"

msgid "Remove time period"
msgstr "Poista ajanjakso"

msgid "Tarkista seuraavat virheet"
msgstr "Check the following errors"

msgid "Choose image"
msgstr "Valitse kuva"

msgid "Remove image"
msgstr "Poista kuva"

msgid "Log in"
msgstr "Kirjaudu sisään"

msgid "You are not allowed to use Respa Admin."
msgstr "Sinulla ei ole oikeutta Respa Adminiin."

#, python-format
msgid ""
"\n"
"                Sorry, but \"%(user)s\" is not allowed to use Respa Admin.\n"
"                Please log in with a different account.\n"
"                "
msgstr ""
"\n"
"                Valitettavasti käyttäjällä \"%(user)s\" ei ole oikeutta "
"kirjautua Respa Adminiin.\n"
"                Ole hyvä ja kirjaudu toisella tunnuksella.\n"
"                "

msgid "Login failed"
msgstr "Kirjautuminen epäonnistui"

msgid "Log in with Helsinki account"
msgstr "Kirjaudu Helsinki-tunnuksella"

msgid "Username"
msgstr "Käyttäjätunnus"

msgid "Password"
msgstr "Salasana"

msgid "All resources I manage"
msgstr "Kaikki hallitsemani resurssit"

msgid "Add a new resource"
msgstr "Luo uusi resurssi"

msgid "Search"
msgstr "Hae"

msgid "All resources"
msgstr "Kaikki resurssit"

msgid "Filter"
msgstr "Suodata"

msgid "Filter by type"
msgstr "Tyyppi"

msgid "Filter by unit"
msgstr "Toimipaikka"

msgid "Availability"
msgstr "Saatavuus"

msgid "Visibility"
msgstr "Näkyvyys"

msgid "Edit"
msgstr "Muokkaa"

msgid "Booking information"
msgstr "Varauksen tiedot"

msgid "*Mandatory fields"
msgstr "*Pakolliset kentät"

msgid "Additional information before calendar."
msgstr "Lisätiedot ennen kalenteria."

msgid "E-mail notifications"
msgstr "Sähköposti-ilmoitukset"

msgid "A notification will be sent when a space is booked."
msgstr "Ilmoitus lähetetään, kun tilaa varataan."

msgid "Choose from the list below"
msgstr "Valitse allaolevasta listasta"

msgid "General information"
msgstr "Yleiset tiedot"

msgid "*Mandatory Fields"
msgstr "*Pakolliset kentät"

msgid "Name and description"
msgstr "Nimi ja kuvaus"

msgid "Contact person"
msgstr "Yhteyshenkilö"

<<<<<<< HEAD
msgid ""
"Not used in the user interface of 'varaamo' but the information is added to "
"the confirmation e-mail sent to the customer."
msgstr ""
"Ei käytetä Varaamon käyttöliittymässä, mutta tieto lisätäänasiakkaalle "
"lähetettävään vahvistussähköpostiin."
=======
msgid "Contact person information is only for internal use."
msgstr "Yhteyshenkilön tiedot ovat vain sisäiseen käyttöön."
>>>>>>> af1f43e6

msgid "External calendar"
msgstr "Ulkoinen kalenterijärjestelmä"

msgid "Images"
msgstr "Kuva"

msgid "You can only choose one main image."
msgstr "Voit valita vain yhden pääkuvan."

msgid "Add image"
msgstr "Lisää kuva"

msgid "Authentication, terms and price"
msgstr "Tunnistautuminen, ehdot ja hinta"

msgid "Opening hours"
msgstr "Aukioloajat"

msgid "Add new time period"
msgstr "Lisää uusi aikajakso"

msgid "Add general time period"
msgstr "Lisää yleinen kausi"

msgid "Pricing"
msgstr "Hinnoittelu"

msgid "The space is free of charge"
msgstr "Tila on ilmainen"

msgid "Functions"
msgstr "Toiminnot"

msgid "Save"
msgstr "Tallenna"

msgid "Edit resource"
msgstr "Muokkaa resurssia"

msgid "Create new resource"
msgstr "Luo uusi resurssi"

msgid "name"
msgstr "nimi"

msgid "a descriptive name for this Exchange configuration"
msgstr "kuvaava nimi tälle Exchange-kokoonpanolle"

msgid "EWS URL"
msgstr "EWS URL"

msgid ""
"the URL to the Exchange Web Service (e.g. https://contoso.com/EWS/Exchange."
"asmx)"
msgstr ""
"URL Exchange Web Serviceen (esim. https://contoso.com/EWS/Exchange.asmx)"

msgid "username"
msgstr "käyttäjätunnus"

msgid "the service user to authenticate as, in domain\\username format"
msgstr "palveluun autentikoituva käyttäjä, muotoa domain\\käyttäjänimi"

msgid "password"
msgstr "salasana"

msgid "the user's password (stored as plain-text)"
msgstr "käyttäjän salasana (säilytetään selkokielisenä)"

msgid "enabled"
msgstr "käytössä"

msgid ""
"whether synchronization is enabled at all against this Exchange instance"
msgstr "määrittää onko synkronointi käytössä tässä Exchange instanssissa"

msgid "Exchange configuration"
msgstr "Exchange konfiguraatio"

msgid "Exchange configurations"
msgstr "Exchange konfiguraatiot"

msgid "sync Exchange to Respa"
msgstr "synkronoi Exchange Respaan"

msgid ""
"if disabled, events will not be synced from the Exchange calendar to Respa"
msgstr ""
"mikäli ei käytössä, tapahtumia ei synkronoida Exchange-kalenterista Respaan"

msgid "sync Respa to Exchange"
msgstr "synkronoi Respa Exchangeen"

msgid ""
"if disabled, new events will not be synced from Respa to the Exchange "
"calendar; pre-existing events continue to be updated"
msgstr ""
"mikäli ei käytössä, uusia tapahtumia ei synkronoida Respasta Exchange-"
"kalenteriin; ennestään olleet tapahtumat päivittyvät"

msgid "principal email"
msgstr "pääasiallinen sähköpostiosoite"

msgid "the email address for this resource in Exchange"
msgstr "sähköpostiosoite tähän resurssiin Exchangessa"

msgid "Exchange resource"
msgstr "Exchange resurssi"

msgid "Exchange resources"
msgstr "Exchange resurssit"

msgid "Exchange reservation"
msgstr "Exchange varaus"

msgid "Exchange reservations"
msgstr "Exchange varaukset"

msgid "Favorite resources"
msgstr "Suosikkiresurssit"

msgid "staff status"
msgstr "henkilökuntaa"

msgid ""
"Designates whether the user can log into Django Admin or Respa Admin sites."
msgstr ""
"Määrää pystyykö käyttäjä kirjautumaan Django Admin tai Respa Admin -"
"käyttöliittymiin."

msgid "general administrator status"
msgstr "yleinen ylläpitäjä"

msgid ""
"Designates whether the user is a General Administrator with special "
"permissions to many objects within Respa. This is almost as powerful as "
"superuser."
msgstr ""
"Määrää onko käyttäjä yleinen ylläpitäjä, jolla on erityisoikeuksia moniin "
"Respan kohteisiin. Tämä on lähes yhtä vaikutusvaltainen kuin pääkäyttäjä."<|MERGE_RESOLUTION|>--- conflicted
+++ resolved
@@ -1012,17 +1012,8 @@
 msgid "Contact person"
 msgstr "Yhteyshenkilö"
 
-<<<<<<< HEAD
-msgid ""
-"Not used in the user interface of 'varaamo' but the information is added to "
-"the confirmation e-mail sent to the customer."
-msgstr ""
-"Ei käytetä Varaamon käyttöliittymässä, mutta tieto lisätäänasiakkaalle "
-"lähetettävään vahvistussähköpostiin."
-=======
 msgid "Contact person information is only for internal use."
 msgstr "Yhteyshenkilön tiedot ovat vain sisäiseen käyttöön."
->>>>>>> af1f43e6
 
 msgid "External calendar"
 msgstr "Ulkoinen kalenterijärjestelmä"
