"""
Django settings for respa project.
"""

# Build paths inside the project like this: os.path.join(BASE_DIR, ...)
import os
import environ
import raven
from django.utils.translation import ugettext_lazy as _
from django.core.exceptions import ImproperlyConfigured


root = environ.Path(__file__) - 2  # two folders back
env = environ.Env(
    DEBUG=(bool, False),
    SECRET_KEY=(str, ''),
    ALLOWED_HOSTS=(list, []),
    ADMINS=(list, []),
    DATABASE_URL=(str, 'postgis:///respa'),
    SECURE_PROXY_SSL_HEADER=(tuple, None),
    TOKEN_AUTH_ACCEPTED_AUDIENCE=(str, ''),
    TOKEN_AUTH_SHARED_SECRET=(str, ''),
    MEDIA_ROOT=(environ.Path(), root('media')),
    STATIC_ROOT=(environ.Path(), root('static')),
    MEDIA_URL=(str, '/media/'),
    STATIC_URL=(str, '/static/'),
    SENTRY_DSN=(str, ''),
    SENTRY_ENVIRONMENT=(str, ''),
    COOKIE_PREFIX=(str, 'respa'),
    INTERNAL_IPS=(list, []),
    MAIL_ENABLED=(bool, False),
    MAIL_DEFAULT_FROM=(str, ''),
    MAIL_MAILGUN_KEY=(str, ''),
    MAIL_MAILGUN_DOMAIN=(str, ''),
    MAIL_MAILGUN_API=(str, ''),
    RESPA_IMAGE_BASE_URL=(str, ''),
<<<<<<< HEAD
    RESPA_PAYMENTS_ENABLED=(bool, False),
    RESPA_PAYMENTS_PROVIDER_CLASS=(str, '')
=======
    ACCESSIBILITY_API_BASE_URL=(str, 'https://asiointi.hel.fi/kapaesteettomyys/'),
    ACCESSIBILITY_API_SYSTEM_ID=(str, ''),
    ACCESSIBILITY_API_SECRET=(str, ''),
    RESPA_ADMIN_INSTRUCTIONS_URL=(str, ''),
    RESPA_ADMIN_VIEW_RESOURCE_URL=(str, ''),
>>>>>>> 74b7fb58
)
environ.Env.read_env()

# used for generating links to images, when no request context is available
# reservation confirmation emails use this
RESPA_IMAGE_BASE_URL = env('RESPA_IMAGE_BASE_URL')

RESPA_PAYMENTS_ENABLED = env('RESPA_PAYMENTS_ENABLED')

# Dotted path to the active payment provider class, see payments.providers init.
# Example value: 'payments.providers.BamboraPayformProvider'
RESPA_PAYMENTS_PROVIDER_CLASS = env('RESPA_PAYMENTS_PROVIDER_CLASS')

BASE_DIR = root()

DEBUG_TOOLBAR_CONFIG = {
    'RESULTS_CACHE_SIZE': 100,
}
DEBUG = env('DEBUG')
ALLOWED_HOSTS = env('ALLOWED_HOSTS')
ADMINS = env('ADMINS')
INTERNAL_IPS = env.list('INTERNAL_IPS',
                        default=(['127.0.0.1'] if DEBUG else []))
DATABASES = {
    'default': env.db()
}
DATABASES['default']['ATOMIC_REQUESTS'] = True

SECURE_PROXY_SSL_HEADER = env('SECURE_PROXY_SSL_HEADER')

SITE_ID = 1

# Application definition
INSTALLED_APPS = [
    'helusers',
    'modeltranslation',
    'parler',
    'grappelli',
    'django.forms',
    'django.contrib.sites',
    'django.contrib.admin',
    'django.contrib.auth',
    'django.contrib.contenttypes',
    'django.contrib.sessions',
    'django.contrib.messages',
    'django.contrib.staticfiles',
    'django.contrib.gis',
    'django.contrib.postgres',
    'rest_framework',
    'rest_framework_jwt',
    'rest_framework.authtoken',
    'django_filters',
    'corsheaders',
    'easy_thumbnails',
    'image_cropping',
    'guardian',
    'django_jinja',
    'anymail',
    'reversion',
    'django_admin_json_editor',

    'allauth',
    'allauth.account',
    'allauth.socialaccount',
    'helusers.providers.helsinki',

    'munigeo',

    'reports',
    'resources',
    'users',
    'caterings',
    'comments',
    'notifications.apps.NotificationsConfig',
    'kulkunen',
    'payments',

    'respa_exchange',
    'respa_admin',

    'sanitized_dump',
]

if env('SENTRY_DSN'):
    RAVEN_CONFIG = {
        'dsn': env('SENTRY_DSN'),
        'environment': env('SENTRY_ENVIRONMENT'),
        'release': raven.fetch_git_sha(BASE_DIR),
    }
    INSTALLED_APPS.append('raven.contrib.django.raven_compat')

MIDDLEWARE = [
    'django.middleware.security.SecurityMiddleware',
    'django.contrib.sessions.middleware.SessionMiddleware',
    'django.middleware.locale.LocaleMiddleware',
    'django.middleware.common.CommonMiddleware',
    'django.middleware.csrf.CsrfViewMiddleware',
    'corsheaders.middleware.CorsMiddleware',
    'django.contrib.auth.middleware.AuthenticationMiddleware',
    'django.contrib.messages.middleware.MessageMiddleware',
    'django.middleware.clickjacking.XFrameOptionsMiddleware',
]

ROOT_URLCONF = 'respa.urls'
from django_jinja.builtins import DEFAULT_EXTENSIONS  # noqa

TEMPLATES = [
    {
        'BACKEND': 'django_jinja.backend.Jinja2',
        'APP_DIRS': True,
        'OPTIONS': {
            'extensions': DEFAULT_EXTENSIONS + ["jinja2.ext.i18n"],
            'translation_engine': 'django.utils.translation',
            "match_extension": ".jinja",
            "filters": {
                "django_wordwrap": "django.template.defaultfilters.wordwrap"
            },
        },
    },
    {
        'BACKEND': 'django.template.backends.django.DjangoTemplates',
        'DIRS': [],
        'APP_DIRS': True,
        'OPTIONS': {
            'context_processors': [
                'django.template.context_processors.debug',
                'django.template.context_processors.request',
                'django.contrib.auth.context_processors.auth',
                'django.contrib.messages.context_processors.messages',
            ],
        },
    },
]

WSGI_APPLICATION = 'respa.wsgi.application'

TEST_RUNNER = 'respa.test_runner.PyTestShimRunner'
TEST_PERFORMANCE = False

# Internationalization
# https://docs.djangoproject.com/en/1.8/topics/i18n/

LANGUAGE_CODE = 'fi'
LANGUAGES = (
    ('fi', _('Finnish')),
    ('en', _('English')),
    ('sv', _('Swedish'))
)

TIME_ZONE = 'Europe/Helsinki'

USE_I18N = True

USE_L10N = True

USE_TZ = True

LOCALE_PATHS = (
    os.path.join(BASE_DIR, 'locale'),
)

MODELTRANSLATION_FALLBACK_LANGUAGES = ('fi', 'en', 'sv')
MODELTRANSLATION_PREPOPULATE_LANGUAGE = 'fi'
PARLER_LANGUAGES = {
    SITE_ID: (
        {'code': 'fi'},
        {'code': 'en'},
        {'code': 'sv'},
    ),
}

# Static files (CSS, JavaScript, Images)
# https://docs.djangoproject.com/en/1.8/howto/static-files/

STATIC_URL = env('STATIC_URL')
MEDIA_URL = env('MEDIA_URL')
STATIC_ROOT = env('STATIC_ROOT')
MEDIA_ROOT = env('MEDIA_ROOT')

DEFAULT_SRID = 4326

CORS_ORIGIN_ALLOW_ALL = True

#
# Authentication
#
AUTH_USER_MODEL = 'users.User'
AUTHENTICATION_BACKENDS = (
    'django.contrib.auth.backends.ModelBackend',
    'allauth.account.auth_backends.AuthenticationBackend',
    'guardian.backends.ObjectPermissionBackend',
)

SOCIALACCOUNT_PROVIDERS = {
    'helsinki': {
        'VERIFIED_EMAIL': True
    }
}
LOGIN_REDIRECT_URL = '/'
ACCOUNT_LOGOUT_ON_GET = True
SOCIALACCOUNT_ADAPTER = 'helusers.adapter.SocialAccountAdapter'


# REST Framework
# http://www.django-rest-framework.org

REST_FRAMEWORK = {
    'DEFAULT_PERMISSION_CLASSES': [
        'rest_framework.permissions.IsAuthenticatedOrReadOnly',
    ],
    'DEFAULT_AUTHENTICATION_CLASSES': [
        'helusers.jwt.JWTAuthentication',
    ] + ([
        "rest_framework.authentication.SessionAuthentication",
        "rest_framework.authentication.BasicAuthentication",
    ] if DEBUG else []),
    'DEFAULT_PAGINATION_CLASS': 'resources.pagination.DefaultPagination',
}

JWT_AUTH = {
    'JWT_PAYLOAD_GET_USER_ID_HANDLER': 'helusers.jwt.get_user_id_from_payload_handler',
    'JWT_AUDIENCE': env('TOKEN_AUTH_ACCEPTED_AUDIENCE'),
    'JWT_SECRET_KEY': env('TOKEN_AUTH_SHARED_SECRET')
}


CSRF_COOKIE_NAME = '%s-csrftoken' % env.str('COOKIE_PREFIX')
SESSION_COOKIE_NAME = '%s-sessionid' % env.str('COOKIE_PREFIX')


from easy_thumbnails.conf import Settings as thumbnail_settings  # noqa
THUMBNAIL_PROCESSORS = (
    'image_cropping.thumbnail_processors.crop_corners',
) + thumbnail_settings.THUMBNAIL_PROCESSORS


RESPA_MAILS_ENABLED = env('MAIL_ENABLED')
RESPA_MAILS_FROM_ADDRESS = env('MAIL_DEFAULT_FROM')
RESPA_CATERINGS_ENABLED = False
RESPA_COMMENTS_ENABLED = False
RESPA_DOCX_TEMPLATE = os.path.join(BASE_DIR, 'reports', 'data', 'default.docx')

RESPA_ADMIN_VIEW_RESOURCE_URL = env('RESPA_ADMIN_VIEW_RESOURCE_URL')

RESPA_ADMIN_ACCESSIBILITY_API_BASE_URL = env('ACCESSIBILITY_API_BASE_URL')
RESPA_ADMIN_ACCESSIBILITY_API_SYSTEM_ID = env('ACCESSIBILITY_API_SYSTEM_ID')
RESPA_ADMIN_ACCESSIBILITY_API_SECRET = env('ACCESSIBILITY_API_SECRET')
# list of ResourceType ids for which accessibility data input link is shown for
RESPA_ADMIN_ACCESSIBILITY_VISIBILITY = [
    'art_studio',  # Ateljee
    'avh553uaks6a',  # Soittohuone
    'band_practice_space',  # Bändikämppä
    'club_room',  # Kerhohuone
    'event_space',  # Tapahtumatila
    'game_space',  # Pelitila
    'hall',  # Sali
    'meeting_room',  # Kokoustila
    'multipurpose_room',  # Monitoimihuone"
    'studio',  # Studio
    'workspace',  # Työtila
]

RESPA_ADMIN_INSTRUCTIONS_URL = env('RESPA_ADMIN_INSTRUCTIONS_URL')

if env('MAIL_MAILGUN_KEY'):
    ANYMAIL = {
        'MAILGUN_API_KEY': env('MAIL_MAILGUN_KEY'),
        'MAILGUN_SENDER_DOMAIN': env('MAIL_MAILGUN_DOMAIN'),
        'MAILGUN_API_URL': env('MAIL_MAILGUN_API'),
    }
    EMAIL_BACKEND = 'anymail.backends.mailgun.EmailBackend'

RESPA_ADMIN_USERNAME_LOGIN = env.bool(
    'RESPA_ADMIN_USERNAME_LOGIN', default=True)

# local_settings.py can be used to override environment-specific settings
# like database and email that differ between development and production.
local_settings_path = os.path.join(BASE_DIR, "local_settings.py")
if os.path.exists(local_settings_path):
    with open(local_settings_path) as fp:
        code = compile(fp.read(), local_settings_path, 'exec')
    exec(code, globals(), locals())

if RESPA_PAYMENTS_ENABLED:
    RESPA_RESOURCE_SERIALIZER_CLASS = 'payments.api.ResourceSerializer'
    RESPA_RESOURCE_DETAILS_SERIALIZER_CLASS = 'payments.api.ResourceDetailsSerializer'


# If a secret key was not supplied from elsewhere, generate a random one
# and store it into a file called .django_secret.
if 'SECRET_KEY' not in locals():
    secret_file = os.path.join(BASE_DIR, '.django_secret')
    try:
        with open(secret_file) as f:
            SECRET_KEY = f.read().strip()
    except IOError:
        import random
        system_random = random.SystemRandom()
        try:
            SECRET_KEY = ''.join([system_random.choice('abcdefghijklmnopqrstuvwxyz0123456789!@#$%^&*(-_=+)') for i in range(64)])
            secret = open(secret_file, 'w')
            os.chmod(secret_file, 0o0600)
            secret.write(SECRET_KEY)
            secret.close()
        except IOError:
            Exception('Please create a %s file with random characters to generate your secret key!' % secret_file)


#
# Validate config
#
if DATABASES['default']['ENGINE'] != 'django.contrib.gis.db.backends.postgis':
    raise ImproperlyConfigured("Only postgis database backend is supported")<|MERGE_RESOLUTION|>--- conflicted
+++ resolved
@@ -34,16 +34,13 @@
     MAIL_MAILGUN_DOMAIN=(str, ''),
     MAIL_MAILGUN_API=(str, ''),
     RESPA_IMAGE_BASE_URL=(str, ''),
-<<<<<<< HEAD
-    RESPA_PAYMENTS_ENABLED=(bool, False),
-    RESPA_PAYMENTS_PROVIDER_CLASS=(str, '')
-=======
     ACCESSIBILITY_API_BASE_URL=(str, 'https://asiointi.hel.fi/kapaesteettomyys/'),
     ACCESSIBILITY_API_SYSTEM_ID=(str, ''),
     ACCESSIBILITY_API_SECRET=(str, ''),
     RESPA_ADMIN_INSTRUCTIONS_URL=(str, ''),
     RESPA_ADMIN_VIEW_RESOURCE_URL=(str, ''),
->>>>>>> 74b7fb58
+    RESPA_PAYMENTS_ENABLED = (bool, False),
+    RESPA_PAYMENTS_PROVIDER_CLASS = (str, '')
 )
 environ.Env.read_env()
 
