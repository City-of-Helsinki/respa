--- conflicted
+++ resolved
@@ -86,12 +86,9 @@
     'notifications.apps.NotificationsConfig',
 
     'respa_exchange',
-<<<<<<< HEAD
     'respa_admin',
-=======
 
     'sanitized_dump',
->>>>>>> 56de72d5
 ]
 
 if env('SENTRY_DSN'):
