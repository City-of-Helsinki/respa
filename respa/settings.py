"""
Django settings for respa project.
"""

# Build paths inside the project like this: os.path.join(BASE_DIR, ...)
import os
import environ
import raven
from django.utils.translation import ugettext_lazy as _
from django.core.exceptions import ImproperlyConfigured


root = environ.Path(__file__) - 2  # two folders back
env = environ.Env(
    DEBUG=(bool, False),
    SECRET_KEY=(str, ''),
    ALLOWED_HOSTS=(list, []),
    ADMINS=(list, []),
    DATABASE_URL=(str, 'postgis:///respa'),
    SECURE_PROXY_SSL_HEADER=(tuple, None),
    TOKEN_AUTH_ACCEPTED_AUDIENCE=(str, ''),
    TOKEN_AUTH_SHARED_SECRET=(str, ''),
    MEDIA_ROOT=(environ.Path(), root('media')),
    STATIC_ROOT=(environ.Path(), root('static')),
    MEDIA_URL=(str, '/media/'),
    STATIC_URL=(str, '/static/'),
    SENTRY_DSN=(str, ''),
    SENTRY_ENVIRONMENT=(str, ''),
    COOKIE_PREFIX=(str, 'respa'),
    INTERNAL_IPS=(list, []),
    MAIL_ENABLED=(bool, False),
    MAIL_DEFAULT_FROM=(str, ''),
    MAIL_MAILGUN_KEY=(str, ''),
    MAIL_MAILGUN_DOMAIN=(str, ''),
    MAIL_MAILGUN_API=(str, ''),
    RESPA_IMAGE_BASE_URL=(str, ''),
    ACCESSIBILITY_API_BASE_URL=(str, 'https://asiointi.hel.fi/kapaesteettomyys/'),
    ACCESSIBILITY_API_SYSTEM_ID=(str, ''),
    ACCESSIBILITY_API_SECRET=(str, ''),
    RESPA_ADMIN_INSTRUCTIONS_URL=(str, ''),
<<<<<<< HEAD
    RESPA_ADMIN_SUPPORT_EMAIL=(str, ''),

=======
    RESPA_ADMIN_VIEW_RESOURCE_URL=(str, ''),
>>>>>>> 86f0419f
)
environ.Env.read_env()

# used for generating links to images, when no request context is available
# reservation confirmation emails use this
RESPA_IMAGE_BASE_URL = env('RESPA_IMAGE_BASE_URL')

BASE_DIR = root()

DEBUG_TOOLBAR_CONFIG = {
    'RESULTS_CACHE_SIZE': 100,
}
DEBUG = env('DEBUG')
ALLOWED_HOSTS = env('ALLOWED_HOSTS')
ADMINS = env('ADMINS')
INTERNAL_IPS = env.list('INTERNAL_IPS',
                        default=(['127.0.0.1'] if DEBUG else []))
DATABASES = {
    'default': env.db()
}
DATABASES['default']['ATOMIC_REQUESTS'] = True

SECURE_PROXY_SSL_HEADER = env('SECURE_PROXY_SSL_HEADER')

SITE_ID = 1

# Application definition
INSTALLED_APPS = [
    'helusers',
    'modeltranslation',
    'parler',
    'grappelli',
    'django.forms',
    'django.contrib.sites',
    'django.contrib.admin',
    'django.contrib.auth',
    'django.contrib.contenttypes',
    'django.contrib.sessions',
    'django.contrib.messages',
    'django.contrib.staticfiles',
    'django.contrib.gis',
    'django.contrib.postgres',
    'rest_framework',
    'rest_framework_jwt',
    'rest_framework.authtoken',
    'django_filters',
    'corsheaders',
    'easy_thumbnails',
    'image_cropping',
    'guardian',
    'django_jinja',
    'anymail',
    'reversion',
    'django_admin_json_editor',

    'allauth',
    'allauth.account',
    'allauth.socialaccount',
    'helusers.providers.helsinki',

    'munigeo',

    'reports',
    'resources',
    'users',
    'caterings',
    'comments',
    'notifications.apps.NotificationsConfig',
    'kulkunen',

    'respa_exchange',
    'respa_admin',

    'sanitized_dump',
]

if env('SENTRY_DSN'):
    RAVEN_CONFIG = {
        'dsn': env('SENTRY_DSN'),
        'environment': env('SENTRY_ENVIRONMENT'),
        'release': raven.fetch_git_sha(BASE_DIR),
    }
    INSTALLED_APPS.append('raven.contrib.django.raven_compat')

MIDDLEWARE = [
    'django.middleware.security.SecurityMiddleware',
    'django.contrib.sessions.middleware.SessionMiddleware',
    'django.middleware.locale.LocaleMiddleware',
    'django.middleware.common.CommonMiddleware',
    'django.middleware.csrf.CsrfViewMiddleware',
    'corsheaders.middleware.CorsMiddleware',
    'django.contrib.auth.middleware.AuthenticationMiddleware',
    'django.contrib.messages.middleware.MessageMiddleware',
    'django.middleware.clickjacking.XFrameOptionsMiddleware',
]

ROOT_URLCONF = 'respa.urls'
from django_jinja.builtins import DEFAULT_EXTENSIONS  # noqa

TEMPLATES = [
    {
        'BACKEND': 'django_jinja.backend.Jinja2',
        'APP_DIRS': True,
        'OPTIONS': {
            'extensions': DEFAULT_EXTENSIONS + ["jinja2.ext.i18n"],
            'translation_engine': 'django.utils.translation',
            "match_extension": ".jinja",
            "filters": {
                "django_wordwrap": "django.template.defaultfilters.wordwrap"
            },
        },
    },
    {
        'BACKEND': 'django.template.backends.django.DjangoTemplates',
        'DIRS': [],
        'APP_DIRS': True,
        'OPTIONS': {
            'context_processors': [
                'django.template.context_processors.debug',
                'django.template.context_processors.request',
                'django.contrib.auth.context_processors.auth',
                'django.contrib.messages.context_processors.messages',
            ],
        },
    },
]

WSGI_APPLICATION = 'respa.wsgi.application'

TEST_RUNNER = 'respa.test_runner.PyTestShimRunner'
TEST_PERFORMANCE = False

# Internationalization
# https://docs.djangoproject.com/en/1.8/topics/i18n/

LANGUAGE_CODE = 'fi'
LANGUAGES = (
    ('fi', _('Finnish')),
    ('en', _('English')),
    ('sv', _('Swedish'))
)

TIME_ZONE = 'Europe/Helsinki'

USE_I18N = True

USE_L10N = True

USE_TZ = True

LOCALE_PATHS = (
    os.path.join(BASE_DIR, 'locale'),
)

MODELTRANSLATION_FALLBACK_LANGUAGES = ('fi', 'en', 'sv')
MODELTRANSLATION_PREPOPULATE_LANGUAGE = 'fi'
PARLER_LANGUAGES = {
    SITE_ID: (
        {'code': 'fi'},
        {'code': 'en'},
        {'code': 'sv'},
    ),
}

# Static files (CSS, JavaScript, Images)
# https://docs.djangoproject.com/en/1.8/howto/static-files/

STATIC_URL = env('STATIC_URL')
MEDIA_URL = env('MEDIA_URL')
STATIC_ROOT = env('STATIC_ROOT')
MEDIA_ROOT = env('MEDIA_ROOT')

DEFAULT_SRID = 4326

CORS_ORIGIN_ALLOW_ALL = True

#
# Authentication
#
AUTH_USER_MODEL = 'users.User'
AUTHENTICATION_BACKENDS = (
    'django.contrib.auth.backends.ModelBackend',
    'allauth.account.auth_backends.AuthenticationBackend',
    'guardian.backends.ObjectPermissionBackend',
)

SOCIALACCOUNT_PROVIDERS = {
    'helsinki': {
        'VERIFIED_EMAIL': True
    }
}
LOGIN_REDIRECT_URL = '/'
ACCOUNT_LOGOUT_ON_GET = True
SOCIALACCOUNT_ADAPTER = 'helusers.adapter.SocialAccountAdapter'


# REST Framework
# http://www.django-rest-framework.org

REST_FRAMEWORK = {
    'DEFAULT_PERMISSION_CLASSES': [
        'rest_framework.permissions.IsAuthenticatedOrReadOnly',
    ],
    'DEFAULT_AUTHENTICATION_CLASSES': [
        'helusers.jwt.JWTAuthentication',
    ] + ([
        "rest_framework.authentication.SessionAuthentication",
        "rest_framework.authentication.BasicAuthentication",
    ] if DEBUG else []),
    'DEFAULT_PAGINATION_CLASS': 'resources.pagination.DefaultPagination',
}

JWT_AUTH = {
    'JWT_PAYLOAD_GET_USER_ID_HANDLER': 'helusers.jwt.get_user_id_from_payload_handler',
    'JWT_AUDIENCE': env('TOKEN_AUTH_ACCEPTED_AUDIENCE'),
    'JWT_SECRET_KEY': env('TOKEN_AUTH_SHARED_SECRET')
}


CSRF_COOKIE_NAME = '%s-csrftoken' % env.str('COOKIE_PREFIX')
SESSION_COOKIE_NAME = '%s-sessionid' % env.str('COOKIE_PREFIX')


from easy_thumbnails.conf import Settings as thumbnail_settings  # noqa
THUMBNAIL_PROCESSORS = (
    'image_cropping.thumbnail_processors.crop_corners',
) + thumbnail_settings.THUMBNAIL_PROCESSORS


RESPA_MAILS_ENABLED = env('MAIL_ENABLED')
RESPA_MAILS_FROM_ADDRESS = env('MAIL_DEFAULT_FROM')
RESPA_CATERINGS_ENABLED = False
RESPA_COMMENTS_ENABLED = False
RESPA_DOCX_TEMPLATE = os.path.join(BASE_DIR, 'reports', 'data', 'default.docx')

RESPA_ADMIN_VIEW_RESOURCE_URL = env('RESPA_ADMIN_VIEW_RESOURCE_URL')

RESPA_ADMIN_ACCESSIBILITY_API_BASE_URL = env('ACCESSIBILITY_API_BASE_URL')
RESPA_ADMIN_ACCESSIBILITY_API_SYSTEM_ID = env('ACCESSIBILITY_API_SYSTEM_ID')
RESPA_ADMIN_ACCESSIBILITY_API_SECRET = env('ACCESSIBILITY_API_SECRET')
# list of ResourceType ids for which accessibility data input link is shown for
RESPA_ADMIN_ACCESSIBILITY_VISIBILITY = [
    'art_studio',  # Ateljee
    'avh553uaks6a',  # Soittohuone
    'band_practice_space',  # Bändikämppä
    'club_room',  # Kerhohuone
    'event_space',  # Tapahtumatila
    'game_space',  # Pelitila
    'hall',  # Sali
    'meeting_room',  # Kokoustila
    'multipurpose_room',  # Monitoimihuone"
    'studio',  # Studio
    'workspace',  # Työtila
]

RESPA_ADMIN_INSTRUCTIONS_URL = env('RESPA_ADMIN_INSTRUCTIONS_URL')
RESPA_ADMIN_SUPPORT_EMAIL = env('RESPA_ADMIN_SUPPORT_EMAIL')

if env('MAIL_MAILGUN_KEY'):
    ANYMAIL = {
        'MAILGUN_API_KEY': env('MAIL_MAILGUN_KEY'),
        'MAILGUN_SENDER_DOMAIN': env('MAIL_MAILGUN_DOMAIN'),
        'MAILGUN_API_URL': env('MAIL_MAILGUN_API'),
    }
    EMAIL_BACKEND = 'anymail.backends.mailgun.EmailBackend'

RESPA_ADMIN_USERNAME_LOGIN = env.bool(
    'RESPA_ADMIN_USERNAME_LOGIN', default=True)

# local_settings.py can be used to override environment-specific settings
# like database and email that differ between development and production.
local_settings_path = os.path.join(BASE_DIR, "local_settings.py")
if os.path.exists(local_settings_path):
    with open(local_settings_path) as fp:
        code = compile(fp.read(), local_settings_path, 'exec')
    exec(code, globals(), locals())

# If a secret key was not supplied from elsewhere, generate a random one
# and store it into a file called .django_secret.
if 'SECRET_KEY' not in locals():
    secret_file = os.path.join(BASE_DIR, '.django_secret')
    try:
        with open(secret_file) as f:
            SECRET_KEY = f.read().strip()
    except IOError:
        import random
        system_random = random.SystemRandom()
        try:
            SECRET_KEY = ''.join([system_random.choice('abcdefghijklmnopqrstuvwxyz0123456789!@#$%^&*(-_=+)') for i in range(64)])
            secret = open(secret_file, 'w')
            os.chmod(secret_file, 0o0600)
            secret.write(SECRET_KEY)
            secret.close()
        except IOError:
            Exception('Please create a %s file with random characters to generate your secret key!' % secret_file)


#
# Validate config
#
if DATABASES['default']['ENGINE'] != 'django.contrib.gis.db.backends.postgis':
    raise ImproperlyConfigured("Only postgis database backend is supported")<|MERGE_RESOLUTION|>--- conflicted
+++ resolved
@@ -38,12 +38,8 @@
     ACCESSIBILITY_API_SYSTEM_ID=(str, ''),
     ACCESSIBILITY_API_SECRET=(str, ''),
     RESPA_ADMIN_INSTRUCTIONS_URL=(str, ''),
-<<<<<<< HEAD
     RESPA_ADMIN_SUPPORT_EMAIL=(str, ''),
-
-=======
     RESPA_ADMIN_VIEW_RESOURCE_URL=(str, ''),
->>>>>>> 86f0419f
 )
 environ.Env.read_env()
 
